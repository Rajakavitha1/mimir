--- conflicted
+++ resolved
@@ -113,18 +113,8 @@
 	org.opencontainers.image.revision=$(GIT_REVISION) \
 	--platform=linux/amd64,linux/arm64 --tags $(IMAGE_TAG) ./cmd/mimir
 
-<<<<<<< HEAD
+push-multiarch-mimir: ## Push mimir docker image.
 IMAGE_NAMES := mimir mimirtool metaconvert query-tee
-=======
-	if [ -f $(DIR)/main.go ]; then \
-		$(MAKE) GOOS=linux GOARCH=amd64 BINARY_SUFFIX=_linux_amd64 $(DIR)/$(shell basename $(DIR)); \
-		$(MAKE) GOOS=linux GOARCH=arm64 BINARY_SUFFIX=_linux_arm64 $(DIR)/$(shell basename $(DIR)); \
-	fi
-	$(SUDO) docker buildx build -o $(PUSH_MULTIARCH_TARGET) --platform linux/amd64,linux/arm64 --build-arg=revision=$(GIT_REVISION) --build-arg=goproxyValue=$(GOPROXY_VALUE) --build-arg=USE_BINARY_SUFFIX=true -t $(IMAGE_PREFIX)$(shell basename $(DIR)):$(IMAGE_TAG) $(DIR)/
-
-push-multiarch-mimir: ## Push mimir docker image.
-push-multiarch-mimir: push-multiarch-cmd/mimir/.uptodate
->>>>>>> 2dde45d6
 
 # This target fetches current build image, and tags it with "latest" tag. It can be used instead of building the image locally.
 .PHONY: fetch-build-image
@@ -157,16 +147,10 @@
 DOCKERFILES := $(shell find . $(DONT_FIND) -type f -name 'Dockerfile' -print)
 DOCKER_UPTODATE_FILES := $(patsubst %/Dockerfile,%/$(UPTODATE),$(DOCKERFILES))
 DOCKER_IMAGE_DIRS := $(patsubst %/Dockerfile,%,$(DOCKERFILES))
-<<<<<<< HEAD
 # Names of images built with Docker
 DOCKER_IMAGE_NAMES := $(foreach dir,$(DOCKER_IMAGE_DIRS),$(patsubst %,$(IMAGE_PREFIX)%,$(shell basename $(dir))))
-images:
+images: ## Print all image names.
 	$(info $(DOCKER_IMAGE_NAMES))
-=======
-IMAGE_NAMES := $(foreach dir,$(DOCKER_IMAGE_DIRS),$(patsubst %,$(IMAGE_PREFIX)%,$(shell basename $(dir))))
-images: ## Print all image names.
-	$(info $(IMAGE_NAMES))
->>>>>>> 2dde45d6
 	@echo > /dev/null
 
 # Generating proto code is automated.
@@ -215,11 +199,7 @@
 # All the boiler plate for building golang follows:
 SUDO := $(shell docker info >/dev/null 2>&1 || echo "sudo -E")
 BUILD_IN_CONTAINER ?= true
-<<<<<<< HEAD
-LATEST_BUILD_IMAGE_TAG ?= chore-build-multiplatform-images-3b8a0c120
-=======
 LATEST_BUILD_IMAGE_TAG ?= chore-upgrade-go-036177f2f
->>>>>>> 2dde45d6
 
 # TTY is parameterized to allow Google Cloud Builder to run builds,
 # as it currently disallows TTY devices. This value needs to be overridden
@@ -481,26 +461,15 @@
 format-makefiles: $(MAKE_FILES)
 	$(SED) -i -e 's/^\(\t*\)  /\1\t/g' -e 's/^\(\t*\) /\1/' -- $?
 
-<<<<<<< HEAD
-clean:
+clean: ## Cleanup the docker images, object files and executables.
 	$(SUDO) docker rmi $(DOCKER_IMAGE_NAMES) >/dev/null 2>&1 || true
 	rm -rf -- $(DOCKER_UPTODATE_FILES) $(EXES) .cache dist
-=======
-clean: ## Cleanup the docker images, object files and executables.
-	$(SUDO) docker rmi $(IMAGE_NAMES) >/dev/null 2>&1 || true
-	rm -rf -- $(UPTODATE_FILES) $(EXES) .cache dist
-	# Remove executables built for multiarch images.
-	find . -type f -name '*_linux_arm64' -perm +u+x -exec rm {} \;
-	find . -type f -name '*_linux_amd64' -perm +u+x -exec rm {} \;
->>>>>>> 2dde45d6
 	go clean ./...
 
 clean-protos: ## Clean protobuf files.
 	rm -rf $(PROTO_GOS)
 
-<<<<<<< HEAD
-# List all images building make targets.
-list-image-targets:
+list-image-targets: ## List all images building make targets.
 	@echo $(DOCKER_UPTODATE_FILES) | tr " " "\n"
 
 LOAD_IMAGE_TARGETS := $(foreach exe, $(patsubst ./cmd/%/main.go,%,$(CMD_MAIN_GO)), load-$(exe)-image)
@@ -518,10 +487,6 @@
 
 .PHONY: load-docker-images
 load-docker-images: $(LOAD_IMAGE_TARGETS)
-=======
-list-image-targets: ## List all images building make targets.
-	@echo $(UPTODATE_FILES) | tr " " "\n"
->>>>>>> 2dde45d6
 
 clean-doc: ## Clean the documentation files generated from templates.
 	rm -f $(DOC_TEMPLATES:.template=.md)
@@ -616,15 +581,11 @@
 check-mimir-microservices-mode-docker-compose-yaml: ## Check the jsonnet and docker-compose diff for development/mimir-microservices-mode.
 	cd development/mimir-microservices-mode && make check
 
-<<<<<<< HEAD
-integration-tests: load-mimir-image
-=======
 check-mimir-read-write-mode-docker-compose-yaml: ## Check the jsonnet and docker-compose diff for development/mimir-read-write-mode.
 	cd development/mimir-read-write-mode && make check
 
 integration-tests: ## Run all integration tests.
-integration-tests: cmd/mimir/$(UPTODATE)
->>>>>>> 2dde45d6
+integration-tests: load-mimir-image
 	go test -tags=requires_docker ./integration/...
 
 web-serve:
@@ -706,14 +667,9 @@
 	./tools/packaging/test-packages $(IMAGE_PREFIX) $(VERSION)
 
 include docs/docs.mk
-<<<<<<< HEAD
-DOCS_DIR = docs/sources
+DOCS_DIR = $(DOC_SOURCES_PATH)
 docs: doc
 
 .PHONY: ci-push-images
 ci-push-images:
-	IMAGE_TAG="$(IMAGE_TAG)" IMAGES="$(IMAGE_NAMES)" ./push-images
-=======
-DOCS_DIR = $(DOC_SOURCES_PATH)
-docs: doc
->>>>>>> 2dde45d6
+	IMAGE_TAG="$(IMAGE_TAG)" IMAGES="$(IMAGE_NAMES)" ./push-images