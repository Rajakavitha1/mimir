--- conflicted
+++ resolved
@@ -221,7 +221,6 @@
 		NegativeBuckets:  hp.GetNegativeCounts(),
 	}
 }
-<<<<<<< HEAD
 
 func FromHistogramProtoToPromCommonHistogram(h *Histogram) *model.SampleHistogram {
 	if h.IsFloatHistogram() {
@@ -230,10 +229,7 @@
 	return FromHistogramToPromCommonHistogram(FromHistogramProtoToHistogram(h))
 }
 
-func fromSpansProtoToSpans(s []*BucketSpan) []histogram.Span {
-=======
 func fromSpansProtoToSpans(s []BucketSpan) []histogram.Span {
->>>>>>> fe0226b2
 	spans := make([]histogram.Span, len(s))
 	for i := 0; i < len(s); i++ {
 		spans[i] = histogram.Span{Offset: s[i].Offset, Length: s[i].Length}
@@ -272,10 +268,10 @@
 	}
 }
 
-func fromSpansToSpansProto(s []histogram.Span) []*BucketSpan {
-	spans := make([]*BucketSpan, len(s))
+func fromSpansToSpansProto(s []histogram.Span) []BucketSpan {
+	spans := make([]BucketSpan, len(s))
 	for i := 0; i < len(s); i++ {
-		spans[i] = &BucketSpan{Offset: s[i].Offset, Length: s[i].Length}
+		spans[i] = BucketSpan{Offset: s[i].Offset, Length: s[i].Length}
 	}
 
 	return spans
