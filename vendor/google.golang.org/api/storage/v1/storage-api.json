{
  "auth": {
    "oauth2": {
      "scopes": {
        "https://www.googleapis.com/auth/cloud-platform": {
          "description": "View and manage your data across Google Cloud Platform services"
        },
        "https://www.googleapis.com/auth/cloud-platform.read-only": {
          "description": "View your data across Google Cloud Platform services"
        },
        "https://www.googleapis.com/auth/devstorage.full_control": {
          "description": "Manage your data and permissions in Google Cloud Storage"
        },
        "https://www.googleapis.com/auth/devstorage.read_only": {
          "description": "View your data in Google Cloud Storage"
        },
        "https://www.googleapis.com/auth/devstorage.read_write": {
          "description": "Manage your data in Google Cloud Storage"
        }
      }
    }
  },
  "basePath": "/storage/v1/",
  "baseUrl": "https://storage.googleapis.com/storage/v1/",
  "batchPath": "batch/storage/v1",
  "description": "Stores and retrieves potentially large, immutable data objects.",
  "discoveryVersion": "v1",
  "documentationLink": "https://developers.google.com/storage/docs/json_api/",
<<<<<<< HEAD
  "etag": "\"38383938373230313033363637363637353533\"",
=======
  "endpoints": [
    {
      "description": "Regional Endpoint",
      "endpointUrl": "https://storage.me-central2.rep.googleapis.com/",
      "location": "me-central2"
    }
  ],
  "etag": "\"3136323232353032373039383637313835303036\"",
>>>>>>> 9262e966
  "icons": {
    "x16": "https://www.google.com/images/icons/product/cloud_storage-16.png",
    "x32": "https://www.google.com/images/icons/product/cloud_storage-32.png"
  },
  "id": "storage:v1",
  "kind": "discovery#restDescription",
  "labels": [
    "labs"
  ],
  "mtlsRootUrl": "https://storage.mtls.googleapis.com/",
  "name": "storage",
  "ownerDomain": "google.com",
  "ownerName": "Google",
  "parameters": {
    "alt": {
      "default": "json",
      "description": "Data format for the response.",
      "enum": [
        "json"
      ],
      "enumDescriptions": [
        "Responses with Content-Type of application/json"
      ],
      "location": "query",
      "type": "string"
    },
    "fields": {
      "description": "Selector specifying which fields to include in a partial response.",
      "location": "query",
      "type": "string"
    },
    "key": {
      "description": "API key. Your API key identifies your project and provides you with API access, quota, and reports. Required unless you provide an OAuth 2.0 token.",
      "location": "query",
      "type": "string"
    },
    "oauth_token": {
      "description": "OAuth 2.0 token for the current user.",
      "location": "query",
      "type": "string"
    },
    "prettyPrint": {
      "default": "true",
      "description": "Returns response with indentations and line breaks.",
      "location": "query",
      "type": "boolean"
    },
    "quotaUser": {
      "description": "An opaque string that represents a user for quota purposes. Must not exceed 40 characters.",
      "location": "query",
      "type": "string"
    },
    "uploadType": {
      "description": "Upload protocol for media (e.g. \"media\", \"multipart\", \"resumable\").",
      "location": "query",
      "type": "string"
    },
    "userIp": {
      "description": "Deprecated. Please use quotaUser instead.",
      "location": "query",
      "type": "string"
    }
  },
  "protocol": "rest",
  "resources": {
    "anywhereCaches": {
      "methods": {
        "disable": {
          "description": "Disables an Anywhere Cache instance.",
          "httpMethod": "POST",
          "id": "storage.anywhereCaches.disable",
          "parameterOrder": [
            "bucket",
            "anywhereCacheId"
          ],
          "parameters": {
            "anywhereCacheId": {
              "description": "The ID of requested Anywhere Cache instance.",
              "location": "path",
              "required": true,
              "type": "string"
            },
            "bucket": {
              "description": "Name of the parent bucket.",
              "location": "path",
              "required": true,
              "type": "string"
            }
          },
          "path": "b/{bucket}/anywhereCaches/{anywhereCacheId}/disable",
          "response": {
            "$ref": "AnywhereCache"
          },
          "scopes": [
            "https://www.googleapis.com/auth/cloud-platform",
            "https://www.googleapis.com/auth/devstorage.full_control",
            "https://www.googleapis.com/auth/devstorage.read_write"
          ]
        },
        "get": {
          "description": "Returns the metadata of an Anywhere Cache instance.",
          "httpMethod": "GET",
          "id": "storage.anywhereCaches.get",
          "parameterOrder": [
            "bucket",
            "anywhereCacheId"
          ],
          "parameters": {
            "anywhereCacheId": {
              "description": "The ID of requested Anywhere Cache instance.",
              "location": "path",
              "required": true,
              "type": "string"
            },
            "bucket": {
              "description": "Name of the parent bucket.",
              "location": "path",
              "required": true,
              "type": "string"
            }
          },
          "path": "b/{bucket}/anywhereCaches/{anywhereCacheId}",
          "response": {
            "$ref": "AnywhereCache"
          },
          "scopes": [
            "https://www.googleapis.com/auth/cloud-platform",
            "https://www.googleapis.com/auth/cloud-platform.read-only",
            "https://www.googleapis.com/auth/devstorage.full_control",
            "https://www.googleapis.com/auth/devstorage.read_only",
            "https://www.googleapis.com/auth/devstorage.read_write"
          ]
        },
        "insert": {
          "description": "Creates an Anywhere Cache instance.",
          "httpMethod": "POST",
          "id": "storage.anywhereCaches.insert",
          "parameterOrder": [
            "bucket"
          ],
          "parameters": {
            "bucket": {
              "description": "Name of the parent bucket.",
              "location": "path",
              "required": true,
              "type": "string"
            }
          },
          "path": "b/{bucket}/anywhereCaches",
          "request": {
            "$ref": "AnywhereCache"
          },
          "response": {
            "$ref": "GoogleLongrunningOperation"
          },
          "scopes": [
            "https://www.googleapis.com/auth/cloud-platform",
            "https://www.googleapis.com/auth/devstorage.full_control",
            "https://www.googleapis.com/auth/devstorage.read_write"
          ]
        },
        "list": {
          "description": "Returns a list of Anywhere Cache instances of the bucket matching the criteria.",
          "httpMethod": "GET",
          "id": "storage.anywhereCaches.list",
          "parameterOrder": [
            "bucket"
          ],
          "parameters": {
            "bucket": {
              "description": "Name of the parent bucket.",
              "location": "path",
              "required": true,
              "type": "string"
            },
            "pageSize": {
              "description": "Maximum number of items to return in a single page of responses. Maximum 1000.",
              "format": "int32",
              "location": "query",
              "minimum": "0",
              "type": "integer"
            },
            "pageToken": {
              "description": "A previously-returned page token representing part of the larger set of results to view.",
              "location": "query",
              "type": "string"
            }
          },
          "path": "b/{bucket}/anywhereCaches",
          "response": {
            "$ref": "AnywhereCaches"
          },
          "scopes": [
            "https://www.googleapis.com/auth/cloud-platform",
            "https://www.googleapis.com/auth/cloud-platform.read-only",
            "https://www.googleapis.com/auth/devstorage.full_control",
            "https://www.googleapis.com/auth/devstorage.read_only",
            "https://www.googleapis.com/auth/devstorage.read_write"
          ]
        },
        "pause": {
          "description": "Pauses an Anywhere Cache instance.",
          "httpMethod": "POST",
          "id": "storage.anywhereCaches.pause",
          "parameterOrder": [
            "bucket",
            "anywhereCacheId"
          ],
          "parameters": {
            "anywhereCacheId": {
              "description": "The ID of requested Anywhere Cache instance.",
              "location": "path",
              "required": true,
              "type": "string"
            },
            "bucket": {
              "description": "Name of the parent bucket.",
              "location": "path",
              "required": true,
              "type": "string"
            }
          },
          "path": "b/{bucket}/anywhereCaches/{anywhereCacheId}/pause",
          "response": {
            "$ref": "AnywhereCache"
          },
          "scopes": [
            "https://www.googleapis.com/auth/cloud-platform",
            "https://www.googleapis.com/auth/devstorage.full_control",
            "https://www.googleapis.com/auth/devstorage.read_write"
          ]
        },
        "resume": {
          "description": "Resumes a paused or disabled Anywhere Cache instance.",
          "httpMethod": "POST",
          "id": "storage.anywhereCaches.resume",
          "parameterOrder": [
            "bucket",
            "anywhereCacheId"
          ],
          "parameters": {
            "anywhereCacheId": {
              "description": "The ID of requested Anywhere Cache instance.",
              "location": "path",
              "required": true,
              "type": "string"
            },
            "bucket": {
              "description": "Name of the parent bucket.",
              "location": "path",
              "required": true,
              "type": "string"
            }
          },
          "path": "b/{bucket}/anywhereCaches/{anywhereCacheId}/resume",
          "response": {
            "$ref": "AnywhereCache"
          },
          "scopes": [
            "https://www.googleapis.com/auth/cloud-platform",
            "https://www.googleapis.com/auth/devstorage.full_control",
            "https://www.googleapis.com/auth/devstorage.read_write"
          ]
        },
        "update": {
          "description": "Updates the config(ttl and admissionPolicy) of an Anywhere Cache instance.",
          "httpMethod": "PATCH",
          "id": "storage.anywhereCaches.update",
          "parameterOrder": [
            "bucket",
            "anywhereCacheId"
          ],
          "parameters": {
            "anywhereCacheId": {
              "description": "The ID of requested Anywhere Cache instance.",
              "location": "path",
              "required": true,
              "type": "string"
            },
            "bucket": {
              "description": "Name of the parent bucket.",
              "location": "path",
              "required": true,
              "type": "string"
            }
          },
          "path": "b/{bucket}/anywhereCaches/{anywhereCacheId}",
          "request": {
            "$ref": "AnywhereCache"
          },
          "response": {
            "$ref": "GoogleLongrunningOperation"
          },
          "scopes": [
            "https://www.googleapis.com/auth/cloud-platform",
            "https://www.googleapis.com/auth/devstorage.full_control",
            "https://www.googleapis.com/auth/devstorage.read_write"
          ]
        }
      }
    },
    "bucketAccessControls": {
      "methods": {
        "delete": {
          "description": "Permanently deletes the ACL entry for the specified entity on the specified bucket.",
          "httpMethod": "DELETE",
          "id": "storage.bucketAccessControls.delete",
          "parameterOrder": [
            "bucket",
            "entity"
          ],
          "parameters": {
            "bucket": {
              "description": "Name of a bucket.",
              "location": "path",
              "required": true,
              "type": "string"
            },
            "entity": {
              "description": "The entity holding the permission. Can be user-userId, user-emailAddress, group-groupId, group-emailAddress, allUsers, or allAuthenticatedUsers.",
              "location": "path",
              "required": true,
              "type": "string"
            },
            "userProject": {
              "description": "The project to be billed for this request. Required for Requester Pays buckets.",
              "location": "query",
              "type": "string"
            }
          },
          "path": "b/{bucket}/acl/{entity}",
          "scopes": [
            "https://www.googleapis.com/auth/cloud-platform",
            "https://www.googleapis.com/auth/devstorage.full_control"
          ]
        },
        "get": {
          "description": "Returns the ACL entry for the specified entity on the specified bucket.",
          "httpMethod": "GET",
          "id": "storage.bucketAccessControls.get",
          "parameterOrder": [
            "bucket",
            "entity"
          ],
          "parameters": {
            "bucket": {
              "description": "Name of a bucket.",
              "location": "path",
              "required": true,
              "type": "string"
            },
            "entity": {
              "description": "The entity holding the permission. Can be user-userId, user-emailAddress, group-groupId, group-emailAddress, allUsers, or allAuthenticatedUsers.",
              "location": "path",
              "required": true,
              "type": "string"
            },
            "userProject": {
              "description": "The project to be billed for this request. Required for Requester Pays buckets.",
              "location": "query",
              "type": "string"
            }
          },
          "path": "b/{bucket}/acl/{entity}",
          "response": {
            "$ref": "BucketAccessControl"
          },
          "scopes": [
            "https://www.googleapis.com/auth/cloud-platform",
            "https://www.googleapis.com/auth/devstorage.full_control"
          ]
        },
        "insert": {
          "description": "Creates a new ACL entry on the specified bucket.",
          "httpMethod": "POST",
          "id": "storage.bucketAccessControls.insert",
          "parameterOrder": [
            "bucket"
          ],
          "parameters": {
            "bucket": {
              "description": "Name of a bucket.",
              "location": "path",
              "required": true,
              "type": "string"
            },
            "userProject": {
              "description": "The project to be billed for this request. Required for Requester Pays buckets.",
              "location": "query",
              "type": "string"
            }
          },
          "path": "b/{bucket}/acl",
          "request": {
            "$ref": "BucketAccessControl"
          },
          "response": {
            "$ref": "BucketAccessControl"
          },
          "scopes": [
            "https://www.googleapis.com/auth/cloud-platform",
            "https://www.googleapis.com/auth/devstorage.full_control"
          ]
        },
        "list": {
          "description": "Retrieves ACL entries on the specified bucket.",
          "httpMethod": "GET",
          "id": "storage.bucketAccessControls.list",
          "parameterOrder": [
            "bucket"
          ],
          "parameters": {
            "bucket": {
              "description": "Name of a bucket.",
              "location": "path",
              "required": true,
              "type": "string"
            },
            "userProject": {
              "description": "The project to be billed for this request. Required for Requester Pays buckets.",
              "location": "query",
              "type": "string"
            }
          },
          "path": "b/{bucket}/acl",
          "response": {
            "$ref": "BucketAccessControls"
          },
          "scopes": [
            "https://www.googleapis.com/auth/cloud-platform",
            "https://www.googleapis.com/auth/devstorage.full_control"
          ]
        },
        "patch": {
          "description": "Patches an ACL entry on the specified bucket.",
          "httpMethod": "PATCH",
          "id": "storage.bucketAccessControls.patch",
          "parameterOrder": [
            "bucket",
            "entity"
          ],
          "parameters": {
            "bucket": {
              "description": "Name of a bucket.",
              "location": "path",
              "required": true,
              "type": "string"
            },
            "entity": {
              "description": "The entity holding the permission. Can be user-userId, user-emailAddress, group-groupId, group-emailAddress, allUsers, or allAuthenticatedUsers.",
              "location": "path",
              "required": true,
              "type": "string"
            },
            "userProject": {
              "description": "The project to be billed for this request. Required for Requester Pays buckets.",
              "location": "query",
              "type": "string"
            }
          },
          "path": "b/{bucket}/acl/{entity}",
          "request": {
            "$ref": "BucketAccessControl"
          },
          "response": {
            "$ref": "BucketAccessControl"
          },
          "scopes": [
            "https://www.googleapis.com/auth/cloud-platform",
            "https://www.googleapis.com/auth/devstorage.full_control"
          ]
        },
        "update": {
          "description": "Updates an ACL entry on the specified bucket.",
          "httpMethod": "PUT",
          "id": "storage.bucketAccessControls.update",
          "parameterOrder": [
            "bucket",
            "entity"
          ],
          "parameters": {
            "bucket": {
              "description": "Name of a bucket.",
              "location": "path",
              "required": true,
              "type": "string"
            },
            "entity": {
              "description": "The entity holding the permission. Can be user-userId, user-emailAddress, group-groupId, group-emailAddress, allUsers, or allAuthenticatedUsers.",
              "location": "path",
              "required": true,
              "type": "string"
            },
            "userProject": {
              "description": "The project to be billed for this request. Required for Requester Pays buckets.",
              "location": "query",
              "type": "string"
            }
          },
          "path": "b/{bucket}/acl/{entity}",
          "request": {
            "$ref": "BucketAccessControl"
          },
          "response": {
            "$ref": "BucketAccessControl"
          },
          "scopes": [
            "https://www.googleapis.com/auth/cloud-platform",
            "https://www.googleapis.com/auth/devstorage.full_control"
          ]
        }
      }
    },
    "buckets": {
      "methods": {
        "delete": {
          "description": "Permanently deletes an empty bucket.",
          "httpMethod": "DELETE",
          "id": "storage.buckets.delete",
          "parameterOrder": [
            "bucket"
          ],
          "parameters": {
            "bucket": {
              "description": "Name of a bucket.",
              "location": "path",
              "required": true,
              "type": "string"
            },
            "ifMetagenerationMatch": {
              "description": "If set, only deletes the bucket if its metageneration matches this value.",
              "format": "int64",
              "location": "query",
              "type": "string"
            },
            "ifMetagenerationNotMatch": {
              "description": "If set, only deletes the bucket if its metageneration does not match this value.",
              "format": "int64",
              "location": "query",
              "type": "string"
            },
            "userProject": {
              "description": "The project to be billed for this request. Required for Requester Pays buckets.",
              "location": "query",
              "type": "string"
            }
          },
          "path": "b/{bucket}",
          "scopes": [
            "https://www.googleapis.com/auth/cloud-platform",
            "https://www.googleapis.com/auth/devstorage.full_control",
            "https://www.googleapis.com/auth/devstorage.read_write"
          ]
        },
        "get": {
          "description": "Returns metadata for the specified bucket.",
          "httpMethod": "GET",
          "id": "storage.buckets.get",
          "parameterOrder": [
            "bucket"
          ],
          "parameters": {
            "bucket": {
              "description": "Name of a bucket.",
              "location": "path",
              "required": true,
              "type": "string"
            },
            "ifMetagenerationMatch": {
              "description": "Makes the return of the bucket metadata conditional on whether the bucket's current metageneration matches the given value.",
              "format": "int64",
              "location": "query",
              "type": "string"
            },
            "ifMetagenerationNotMatch": {
              "description": "Makes the return of the bucket metadata conditional on whether the bucket's current metageneration does not match the given value.",
              "format": "int64",
              "location": "query",
              "type": "string"
            },
            "projection": {
              "description": "Set of properties to return. Defaults to noAcl.",
              "enum": [
                "full",
                "noAcl"
              ],
              "enumDescriptions": [
                "Include all properties.",
                "Omit owner, acl and defaultObjectAcl properties."
              ],
              "location": "query",
              "type": "string"
            },
            "userProject": {
              "description": "The project to be billed for this request. Required for Requester Pays buckets.",
              "location": "query",
              "type": "string"
            }
          },
          "path": "b/{bucket}",
          "response": {
            "$ref": "Bucket"
          },
          "scopes": [
            "https://www.googleapis.com/auth/cloud-platform",
            "https://www.googleapis.com/auth/cloud-platform.read-only",
            "https://www.googleapis.com/auth/devstorage.full_control",
            "https://www.googleapis.com/auth/devstorage.read_only",
            "https://www.googleapis.com/auth/devstorage.read_write"
          ]
        },
        "getIamPolicy": {
          "description": "Returns an IAM policy for the specified bucket.",
          "httpMethod": "GET",
          "id": "storage.buckets.getIamPolicy",
          "parameterOrder": [
            "bucket"
          ],
          "parameters": {
            "bucket": {
              "description": "Name of a bucket.",
              "location": "path",
              "required": true,
              "type": "string"
            },
            "optionsRequestedPolicyVersion": {
              "description": "The IAM policy format version to be returned. If the optionsRequestedPolicyVersion is for an older version that doesn't support part of the requested IAM policy, the request fails.",
              "format": "int32",
              "location": "query",
              "minimum": "1",
              "type": "integer"
            },
            "userProject": {
              "description": "The project to be billed for this request. Required for Requester Pays buckets.",
              "location": "query",
              "type": "string"
            }
          },
          "path": "b/{bucket}/iam",
          "response": {
            "$ref": "Policy"
          },
          "scopes": [
            "https://www.googleapis.com/auth/cloud-platform",
            "https://www.googleapis.com/auth/devstorage.full_control"
          ]
        },
        "insert": {
          "description": "Creates a new bucket.",
          "httpMethod": "POST",
          "id": "storage.buckets.insert",
          "parameterOrder": [
            "project"
          ],
          "parameters": {
            "enableObjectRetention": {
              "default": "false",
              "description": "When set to true, object retention is enabled for this bucket.",
              "location": "query",
              "type": "boolean"
            },
            "predefinedAcl": {
              "description": "Apply a predefined set of access controls to this bucket.",
              "enum": [
                "authenticatedRead",
                "private",
                "projectPrivate",
                "publicRead",
                "publicReadWrite"
              ],
              "enumDescriptions": [
                "Project team owners get OWNER access, and allAuthenticatedUsers get READER access.",
                "Project team owners get OWNER access.",
                "Project team members get access according to their roles.",
                "Project team owners get OWNER access, and allUsers get READER access.",
                "Project team owners get OWNER access, and allUsers get WRITER access."
              ],
              "location": "query",
              "type": "string"
            },
            "predefinedDefaultObjectAcl": {
              "description": "Apply a predefined set of default object access controls to this bucket.",
              "enum": [
                "authenticatedRead",
                "bucketOwnerFullControl",
                "bucketOwnerRead",
                "private",
                "projectPrivate",
                "publicRead"
              ],
              "enumDescriptions": [
                "Object owner gets OWNER access, and allAuthenticatedUsers get READER access.",
                "Object owner gets OWNER access, and project team owners get OWNER access.",
                "Object owner gets OWNER access, and project team owners get READER access.",
                "Object owner gets OWNER access.",
                "Object owner gets OWNER access, and project team members get access according to their roles.",
                "Object owner gets OWNER access, and allUsers get READER access."
              ],
              "location": "query",
              "type": "string"
            },
            "project": {
              "description": "A valid API project identifier.",
              "location": "query",
              "required": true,
              "type": "string"
            },
            "projection": {
              "description": "Set of properties to return. Defaults to noAcl, unless the bucket resource specifies acl or defaultObjectAcl properties, when it defaults to full.",
              "enum": [
                "full",
                "noAcl"
              ],
              "enumDescriptions": [
                "Include all properties.",
                "Omit owner, acl and defaultObjectAcl properties."
              ],
              "location": "query",
              "type": "string"
            },
            "userProject": {
              "description": "The project to be billed for this request.",
              "location": "query",
              "type": "string"
            }
          },
          "path": "b",
          "request": {
            "$ref": "Bucket"
          },
          "response": {
            "$ref": "Bucket"
          },
          "scopes": [
            "https://www.googleapis.com/auth/cloud-platform",
            "https://www.googleapis.com/auth/devstorage.full_control",
            "https://www.googleapis.com/auth/devstorage.read_write"
          ]
        },
        "list": {
          "description": "Retrieves a list of buckets for a given project.",
          "httpMethod": "GET",
          "id": "storage.buckets.list",
          "parameterOrder": [
            "project"
          ],
          "parameters": {
            "maxResults": {
              "default": "1000",
              "description": "Maximum number of buckets to return in a single response. The service will use this parameter or 1,000 items, whichever is smaller.",
              "format": "uint32",
              "location": "query",
              "minimum": "0",
              "type": "integer"
            },
            "pageToken": {
              "description": "A previously-returned page token representing part of the larger set of results to view.",
              "location": "query",
              "type": "string"
            },
            "prefix": {
              "description": "Filter results to buckets whose names begin with this prefix.",
              "location": "query",
              "type": "string"
            },
            "project": {
              "description": "A valid API project identifier.",
              "location": "query",
              "required": true,
              "type": "string"
            },
            "projection": {
              "description": "Set of properties to return. Defaults to noAcl.",
              "enum": [
                "full",
                "noAcl"
              ],
              "enumDescriptions": [
                "Include all properties.",
                "Omit owner, acl and defaultObjectAcl properties."
              ],
              "location": "query",
              "type": "string"
            },
            "userProject": {
              "description": "The project to be billed for this request.",
              "location": "query",
              "type": "string"
            }
          },
          "path": "b",
          "response": {
            "$ref": "Buckets"
          },
          "scopes": [
            "https://www.googleapis.com/auth/cloud-platform",
            "https://www.googleapis.com/auth/cloud-platform.read-only",
            "https://www.googleapis.com/auth/devstorage.full_control",
            "https://www.googleapis.com/auth/devstorage.read_only",
            "https://www.googleapis.com/auth/devstorage.read_write"
          ]
        },
        "lockRetentionPolicy": {
          "description": "Locks retention policy on a bucket.",
          "httpMethod": "POST",
          "id": "storage.buckets.lockRetentionPolicy",
          "parameterOrder": [
            "bucket",
            "ifMetagenerationMatch"
          ],
          "parameters": {
            "bucket": {
              "description": "Name of a bucket.",
              "location": "path",
              "required": true,
              "type": "string"
            },
            "ifMetagenerationMatch": {
              "description": "Makes the operation conditional on whether bucket's current metageneration matches the given value.",
              "format": "int64",
              "location": "query",
              "required": true,
              "type": "string"
            },
            "userProject": {
              "description": "The project to be billed for this request. Required for Requester Pays buckets.",
              "location": "query",
              "type": "string"
            }
          },
          "path": "b/{bucket}/lockRetentionPolicy",
          "response": {
            "$ref": "Bucket"
          },
          "scopes": [
            "https://www.googleapis.com/auth/cloud-platform",
            "https://www.googleapis.com/auth/devstorage.full_control",
            "https://www.googleapis.com/auth/devstorage.read_write"
          ]
        },
        "patch": {
          "description": "Patches a bucket. Changes to the bucket will be readable immediately after writing, but configuration changes may take time to propagate.",
          "httpMethod": "PATCH",
          "id": "storage.buckets.patch",
          "parameterOrder": [
            "bucket"
          ],
          "parameters": {
            "bucket": {
              "description": "Name of a bucket.",
              "location": "path",
              "required": true,
              "type": "string"
            },
            "ifMetagenerationMatch": {
              "description": "Makes the return of the bucket metadata conditional on whether the bucket's current metageneration matches the given value.",
              "format": "int64",
              "location": "query",
              "type": "string"
            },
            "ifMetagenerationNotMatch": {
              "description": "Makes the return of the bucket metadata conditional on whether the bucket's current metageneration does not match the given value.",
              "format": "int64",
              "location": "query",
              "type": "string"
            },
            "predefinedAcl": {
              "description": "Apply a predefined set of access controls to this bucket.",
              "enum": [
                "authenticatedRead",
                "private",
                "projectPrivate",
                "publicRead",
                "publicReadWrite"
              ],
              "enumDescriptions": [
                "Project team owners get OWNER access, and allAuthenticatedUsers get READER access.",
                "Project team owners get OWNER access.",
                "Project team members get access according to their roles.",
                "Project team owners get OWNER access, and allUsers get READER access.",
                "Project team owners get OWNER access, and allUsers get WRITER access."
              ],
              "location": "query",
              "type": "string"
            },
            "predefinedDefaultObjectAcl": {
              "description": "Apply a predefined set of default object access controls to this bucket.",
              "enum": [
                "authenticatedRead",
                "bucketOwnerFullControl",
                "bucketOwnerRead",
                "private",
                "projectPrivate",
                "publicRead"
              ],
              "enumDescriptions": [
                "Object owner gets OWNER access, and allAuthenticatedUsers get READER access.",
                "Object owner gets OWNER access, and project team owners get OWNER access.",
                "Object owner gets OWNER access, and project team owners get READER access.",
                "Object owner gets OWNER access.",
                "Object owner gets OWNER access, and project team members get access according to their roles.",
                "Object owner gets OWNER access, and allUsers get READER access."
              ],
              "location": "query",
              "type": "string"
            },
            "projection": {
              "description": "Set of properties to return. Defaults to full.",
              "enum": [
                "full",
                "noAcl"
              ],
              "enumDescriptions": [
                "Include all properties.",
                "Omit owner, acl and defaultObjectAcl properties."
              ],
              "location": "query",
              "type": "string"
            },
            "userProject": {
              "description": "The project to be billed for this request. Required for Requester Pays buckets.",
              "location": "query",
              "type": "string"
            }
          },
          "path": "b/{bucket}",
          "request": {
            "$ref": "Bucket"
          },
          "response": {
            "$ref": "Bucket"
          },
          "scopes": [
            "https://www.googleapis.com/auth/cloud-platform",
            "https://www.googleapis.com/auth/devstorage.full_control"
          ]
        },
        "setIamPolicy": {
          "description": "Updates an IAM policy for the specified bucket.",
          "httpMethod": "PUT",
          "id": "storage.buckets.setIamPolicy",
          "parameterOrder": [
            "bucket"
          ],
          "parameters": {
            "bucket": {
              "description": "Name of a bucket.",
              "location": "path",
              "required": true,
              "type": "string"
            },
            "userProject": {
              "description": "The project to be billed for this request. Required for Requester Pays buckets.",
              "location": "query",
              "type": "string"
            }
          },
          "path": "b/{bucket}/iam",
          "request": {
            "$ref": "Policy"
          },
          "response": {
            "$ref": "Policy"
          },
          "scopes": [
            "https://www.googleapis.com/auth/cloud-platform",
            "https://www.googleapis.com/auth/devstorage.full_control"
          ]
        },
        "testIamPermissions": {
          "description": "Tests a set of permissions on the given bucket to see which, if any, are held by the caller.",
          "httpMethod": "GET",
          "id": "storage.buckets.testIamPermissions",
          "parameterOrder": [
            "bucket",
            "permissions"
          ],
          "parameters": {
            "bucket": {
              "description": "Name of a bucket.",
              "location": "path",
              "required": true,
              "type": "string"
            },
            "permissions": {
              "description": "Permissions to test.",
              "location": "query",
              "repeated": true,
              "required": true,
              "type": "string"
            },
            "userProject": {
              "description": "The project to be billed for this request. Required for Requester Pays buckets.",
              "location": "query",
              "type": "string"
            }
          },
          "path": "b/{bucket}/iam/testPermissions",
          "response": {
            "$ref": "TestIamPermissionsResponse"
          },
          "scopes": [
            "https://www.googleapis.com/auth/cloud-platform",
            "https://www.googleapis.com/auth/cloud-platform.read-only",
            "https://www.googleapis.com/auth/devstorage.full_control",
            "https://www.googleapis.com/auth/devstorage.read_only",
            "https://www.googleapis.com/auth/devstorage.read_write"
          ]
        },
        "update": {
          "description": "Updates a bucket. Changes to the bucket will be readable immediately after writing, but configuration changes may take time to propagate.",
          "httpMethod": "PUT",
          "id": "storage.buckets.update",
          "parameterOrder": [
            "bucket"
          ],
          "parameters": {
            "bucket": {
              "description": "Name of a bucket.",
              "location": "path",
              "required": true,
              "type": "string"
            },
            "ifMetagenerationMatch": {
              "description": "Makes the return of the bucket metadata conditional on whether the bucket's current metageneration matches the given value.",
              "format": "int64",
              "location": "query",
              "type": "string"
            },
            "ifMetagenerationNotMatch": {
              "description": "Makes the return of the bucket metadata conditional on whether the bucket's current metageneration does not match the given value.",
              "format": "int64",
              "location": "query",
              "type": "string"
            },
            "predefinedAcl": {
              "description": "Apply a predefined set of access controls to this bucket.",
              "enum": [
                "authenticatedRead",
                "private",
                "projectPrivate",
                "publicRead",
                "publicReadWrite"
              ],
              "enumDescriptions": [
                "Project team owners get OWNER access, and allAuthenticatedUsers get READER access.",
                "Project team owners get OWNER access.",
                "Project team members get access according to their roles.",
                "Project team owners get OWNER access, and allUsers get READER access.",
                "Project team owners get OWNER access, and allUsers get WRITER access."
              ],
              "location": "query",
              "type": "string"
            },
            "predefinedDefaultObjectAcl": {
              "description": "Apply a predefined set of default object access controls to this bucket.",
              "enum": [
                "authenticatedRead",
                "bucketOwnerFullControl",
                "bucketOwnerRead",
                "private",
                "projectPrivate",
                "publicRead"
              ],
              "enumDescriptions": [
                "Object owner gets OWNER access, and allAuthenticatedUsers get READER access.",
                "Object owner gets OWNER access, and project team owners get OWNER access.",
                "Object owner gets OWNER access, and project team owners get READER access.",
                "Object owner gets OWNER access.",
                "Object owner gets OWNER access, and project team members get access according to their roles.",
                "Object owner gets OWNER access, and allUsers get READER access."
              ],
              "location": "query",
              "type": "string"
            },
            "projection": {
              "description": "Set of properties to return. Defaults to full.",
              "enum": [
                "full",
                "noAcl"
              ],
              "enumDescriptions": [
                "Include all properties.",
                "Omit owner, acl and defaultObjectAcl properties."
              ],
              "location": "query",
              "type": "string"
            },
            "userProject": {
              "description": "The project to be billed for this request. Required for Requester Pays buckets.",
              "location": "query",
              "type": "string"
            }
          },
          "path": "b/{bucket}",
          "request": {
            "$ref": "Bucket"
          },
          "response": {
            "$ref": "Bucket"
          },
          "scopes": [
            "https://www.googleapis.com/auth/cloud-platform",
            "https://www.googleapis.com/auth/devstorage.full_control"
          ]
        }
      }
    },
    "channels": {
      "methods": {
        "stop": {
          "description": "Stop watching resources through this channel",
          "httpMethod": "POST",
          "id": "storage.channels.stop",
          "path": "channels/stop",
          "request": {
            "$ref": "Channel",
            "parameterName": "resource"
          },
          "scopes": [
            "https://www.googleapis.com/auth/cloud-platform",
            "https://www.googleapis.com/auth/cloud-platform.read-only",
            "https://www.googleapis.com/auth/devstorage.full_control",
            "https://www.googleapis.com/auth/devstorage.read_only",
            "https://www.googleapis.com/auth/devstorage.read_write"
          ]
        }
      }
    },
    "defaultObjectAccessControls": {
      "methods": {
        "delete": {
          "description": "Permanently deletes the default object ACL entry for the specified entity on the specified bucket.",
          "httpMethod": "DELETE",
          "id": "storage.defaultObjectAccessControls.delete",
          "parameterOrder": [
            "bucket",
            "entity"
          ],
          "parameters": {
            "bucket": {
              "description": "Name of a bucket.",
              "location": "path",
              "required": true,
              "type": "string"
            },
            "entity": {
              "description": "The entity holding the permission. Can be user-userId, user-emailAddress, group-groupId, group-emailAddress, allUsers, or allAuthenticatedUsers.",
              "location": "path",
              "required": true,
              "type": "string"
            },
            "userProject": {
              "description": "The project to be billed for this request. Required for Requester Pays buckets.",
              "location": "query",
              "type": "string"
            }
          },
          "path": "b/{bucket}/defaultObjectAcl/{entity}",
          "scopes": [
            "https://www.googleapis.com/auth/cloud-platform",
            "https://www.googleapis.com/auth/devstorage.full_control"
          ]
        },
        "get": {
          "description": "Returns the default object ACL entry for the specified entity on the specified bucket.",
          "httpMethod": "GET",
          "id": "storage.defaultObjectAccessControls.get",
          "parameterOrder": [
            "bucket",
            "entity"
          ],
          "parameters": {
            "bucket": {
              "description": "Name of a bucket.",
              "location": "path",
              "required": true,
              "type": "string"
            },
            "entity": {
              "description": "The entity holding the permission. Can be user-userId, user-emailAddress, group-groupId, group-emailAddress, allUsers, or allAuthenticatedUsers.",
              "location": "path",
              "required": true,
              "type": "string"
            },
            "userProject": {
              "description": "The project to be billed for this request. Required for Requester Pays buckets.",
              "location": "query",
              "type": "string"
            }
          },
          "path": "b/{bucket}/defaultObjectAcl/{entity}",
          "response": {
            "$ref": "ObjectAccessControl"
          },
          "scopes": [
            "https://www.googleapis.com/auth/cloud-platform",
            "https://www.googleapis.com/auth/devstorage.full_control"
          ]
        },
        "insert": {
          "description": "Creates a new default object ACL entry on the specified bucket.",
          "httpMethod": "POST",
          "id": "storage.defaultObjectAccessControls.insert",
          "parameterOrder": [
            "bucket"
          ],
          "parameters": {
            "bucket": {
              "description": "Name of a bucket.",
              "location": "path",
              "required": true,
              "type": "string"
            },
            "userProject": {
              "description": "The project to be billed for this request. Required for Requester Pays buckets.",
              "location": "query",
              "type": "string"
            }
          },
          "path": "b/{bucket}/defaultObjectAcl",
          "request": {
            "$ref": "ObjectAccessControl"
          },
          "response": {
            "$ref": "ObjectAccessControl"
          },
          "scopes": [
            "https://www.googleapis.com/auth/cloud-platform",
            "https://www.googleapis.com/auth/devstorage.full_control"
          ]
        },
        "list": {
          "description": "Retrieves default object ACL entries on the specified bucket.",
          "httpMethod": "GET",
          "id": "storage.defaultObjectAccessControls.list",
          "parameterOrder": [
            "bucket"
          ],
          "parameters": {
            "bucket": {
              "description": "Name of a bucket.",
              "location": "path",
              "required": true,
              "type": "string"
            },
            "ifMetagenerationMatch": {
              "description": "If present, only return default ACL listing if the bucket's current metageneration matches this value.",
              "format": "int64",
              "location": "query",
              "type": "string"
            },
            "ifMetagenerationNotMatch": {
              "description": "If present, only return default ACL listing if the bucket's current metageneration does not match the given value.",
              "format": "int64",
              "location": "query",
              "type": "string"
            },
            "userProject": {
              "description": "The project to be billed for this request. Required for Requester Pays buckets.",
              "location": "query",
              "type": "string"
            }
          },
          "path": "b/{bucket}/defaultObjectAcl",
          "response": {
            "$ref": "ObjectAccessControls"
          },
          "scopes": [
            "https://www.googleapis.com/auth/cloud-platform",
            "https://www.googleapis.com/auth/devstorage.full_control"
          ]
        },
        "patch": {
          "description": "Patches a default object ACL entry on the specified bucket.",
          "httpMethod": "PATCH",
          "id": "storage.defaultObjectAccessControls.patch",
          "parameterOrder": [
            "bucket",
            "entity"
          ],
          "parameters": {
            "bucket": {
              "description": "Name of a bucket.",
              "location": "path",
              "required": true,
              "type": "string"
            },
            "entity": {
              "description": "The entity holding the permission. Can be user-userId, user-emailAddress, group-groupId, group-emailAddress, allUsers, or allAuthenticatedUsers.",
              "location": "path",
              "required": true,
              "type": "string"
            },
            "userProject": {
              "description": "The project to be billed for this request. Required for Requester Pays buckets.",
              "location": "query",
              "type": "string"
            }
          },
          "path": "b/{bucket}/defaultObjectAcl/{entity}",
          "request": {
            "$ref": "ObjectAccessControl"
          },
          "response": {
            "$ref": "ObjectAccessControl"
          },
          "scopes": [
            "https://www.googleapis.com/auth/cloud-platform",
            "https://www.googleapis.com/auth/devstorage.full_control"
          ]
        },
        "update": {
          "description": "Updates a default object ACL entry on the specified bucket.",
          "httpMethod": "PUT",
          "id": "storage.defaultObjectAccessControls.update",
          "parameterOrder": [
            "bucket",
            "entity"
          ],
          "parameters": {
            "bucket": {
              "description": "Name of a bucket.",
              "location": "path",
              "required": true,
              "type": "string"
            },
            "entity": {
              "description": "The entity holding the permission. Can be user-userId, user-emailAddress, group-groupId, group-emailAddress, allUsers, or allAuthenticatedUsers.",
              "location": "path",
              "required": true,
              "type": "string"
            },
            "userProject": {
              "description": "The project to be billed for this request. Required for Requester Pays buckets.",
              "location": "query",
              "type": "string"
            }
          },
          "path": "b/{bucket}/defaultObjectAcl/{entity}",
          "request": {
            "$ref": "ObjectAccessControl"
          },
          "response": {
            "$ref": "ObjectAccessControl"
          },
          "scopes": [
            "https://www.googleapis.com/auth/cloud-platform",
            "https://www.googleapis.com/auth/devstorage.full_control"
          ]
        }
      }
    },
    "folders": {
      "methods": {
        "delete": {
          "description": "Permanently deletes a folder. Only applicable to buckets with hierarchical namespace enabled.",
          "httpMethod": "DELETE",
          "id": "storage.folders.delete",
          "parameterOrder": [
            "bucket",
            "folder"
          ],
          "parameters": {
            "bucket": {
              "description": "Name of the bucket in which the folder resides.",
              "location": "path",
              "required": true,
              "type": "string"
            },
            "folder": {
              "description": "Name of a folder.",
              "location": "path",
              "required": true,
              "type": "string"
            },
            "ifMetagenerationMatch": {
              "description": "If set, only deletes the folder if its metageneration matches this value.",
              "format": "int64",
              "location": "query",
              "type": "string"
            },
            "ifMetagenerationNotMatch": {
              "description": "If set, only deletes the folder if its metageneration does not match this value.",
              "format": "int64",
              "location": "query",
              "type": "string"
            }
          },
          "path": "b/{bucket}/folders/{folder}",
          "scopes": [
            "https://www.googleapis.com/auth/cloud-platform",
            "https://www.googleapis.com/auth/devstorage.full_control",
            "https://www.googleapis.com/auth/devstorage.read_write"
          ]
        },
        "get": {
          "description": "Returns metadata for the specified folder. Only applicable to buckets with hierarchical namespace enabled.",
          "httpMethod": "GET",
          "id": "storage.folders.get",
          "parameterOrder": [
            "bucket",
            "folder"
          ],
          "parameters": {
            "bucket": {
              "description": "Name of the bucket in which the folder resides.",
              "location": "path",
              "required": true,
              "type": "string"
            },
            "folder": {
              "description": "Name of a folder.",
              "location": "path",
              "required": true,
              "type": "string"
            },
            "ifMetagenerationMatch": {
              "description": "Makes the return of the folder metadata conditional on whether the folder's current metageneration matches the given value.",
              "format": "int64",
              "location": "query",
              "type": "string"
            },
            "ifMetagenerationNotMatch": {
              "description": "Makes the return of the folder metadata conditional on whether the folder's current metageneration does not match the given value.",
              "format": "int64",
              "location": "query",
              "type": "string"
            }
          },
          "path": "b/{bucket}/folders/{folder}",
          "response": {
            "$ref": "Folder"
          },
          "scopes": [
            "https://www.googleapis.com/auth/cloud-platform",
            "https://www.googleapis.com/auth/cloud-platform.read-only",
            "https://www.googleapis.com/auth/devstorage.full_control",
            "https://www.googleapis.com/auth/devstorage.read_only",
            "https://www.googleapis.com/auth/devstorage.read_write"
          ]
        },
        "insert": {
          "description": "Creates a new folder. Only applicable to buckets with hierarchical namespace enabled.",
          "httpMethod": "POST",
          "id": "storage.folders.insert",
          "parameterOrder": [
            "bucket"
          ],
          "parameters": {
            "bucket": {
              "description": "Name of the bucket in which the folder resides.",
              "location": "path",
              "required": true,
              "type": "string"
            },
            "recursive": {
              "description": "If true, any parent folder which doesn’t exist will be created automatically.",
              "location": "query",
              "type": "boolean"
            }
          },
          "path": "b/{bucket}/folders",
          "request": {
            "$ref": "Folder"
          },
          "response": {
            "$ref": "Folder"
          },
          "scopes": [
            "https://www.googleapis.com/auth/cloud-platform",
            "https://www.googleapis.com/auth/devstorage.full_control",
            "https://www.googleapis.com/auth/devstorage.read_write"
          ]
        },
        "list": {
          "description": "Retrieves a list of folders matching the criteria. Only applicable to buckets with hierarchical namespace enabled.",
          "httpMethod": "GET",
          "id": "storage.folders.list",
          "parameterOrder": [
            "bucket"
          ],
          "parameters": {
            "bucket": {
              "description": "Name of the bucket in which to look for folders.",
              "location": "path",
              "required": true,
              "type": "string"
            },
            "delimiter": {
              "description": "Returns results in a directory-like mode. The only supported value is '/'. If set, items will only contain folders that either exactly match the prefix, or are one level below the prefix.",
              "location": "query",
              "type": "string"
            },
            "endOffset": {
              "description": "Filter results to folders whose names are lexicographically before endOffset. If startOffset is also set, the folders listed will have names between startOffset (inclusive) and endOffset (exclusive).",
              "location": "query",
              "type": "string"
            },
            "pageSize": {
              "description": "Maximum number of items to return in a single page of responses.",
              "format": "int32",
              "location": "query",
              "minimum": "0",
              "type": "integer"
            },
            "pageToken": {
              "description": "A previously-returned page token representing part of the larger set of results to view.",
              "location": "query",
              "type": "string"
            },
            "prefix": {
              "description": "Filter results to folders whose paths begin with this prefix. If set, the value must either be an empty string or end with a '/'.",
              "location": "query",
              "type": "string"
            },
            "startOffset": {
              "description": "Filter results to folders whose names are lexicographically equal to or after startOffset. If endOffset is also set, the folders listed will have names between startOffset (inclusive) and endOffset (exclusive).",
              "location": "query",
              "type": "string"
            }
          },
          "path": "b/{bucket}/folders",
          "response": {
            "$ref": "Folders"
          },
          "scopes": [
            "https://www.googleapis.com/auth/cloud-platform",
            "https://www.googleapis.com/auth/cloud-platform.read-only",
            "https://www.googleapis.com/auth/devstorage.full_control",
            "https://www.googleapis.com/auth/devstorage.read_only",
            "https://www.googleapis.com/auth/devstorage.read_write"
          ]
        },
        "rename": {
          "description": "Renames a source folder to a destination folder. Only applicable to buckets with hierarchical namespace enabled.",
          "httpMethod": "POST",
          "id": "storage.folders.rename",
          "parameterOrder": [
            "bucket",
            "sourceFolder",
            "destinationFolder"
          ],
          "parameters": {
            "bucket": {
              "description": "Name of the bucket in which the folders are in.",
              "location": "path",
              "required": true,
              "type": "string"
            },
            "destinationFolder": {
              "description": "Name of the destination folder.",
              "location": "path",
              "required": true,
              "type": "string"
            },
            "ifSourceMetagenerationMatch": {
              "description": "Makes the operation conditional on whether the source object's current metageneration matches the given value.",
              "format": "int64",
              "location": "query",
              "type": "string"
            },
            "ifSourceMetagenerationNotMatch": {
              "description": "Makes the operation conditional on whether the source object's current metageneration does not match the given value.",
              "format": "int64",
              "location": "query",
              "type": "string"
            },
            "sourceFolder": {
              "description": "Name of the source folder.",
              "location": "path",
              "required": true,
              "type": "string"
            }
          },
          "path": "b/{bucket}/folders/{sourceFolder}/renameTo/folders/{destinationFolder}",
          "response": {
            "$ref": "GoogleLongrunningOperation"
          },
          "scopes": [
            "https://www.googleapis.com/auth/cloud-platform",
            "https://www.googleapis.com/auth/devstorage.full_control",
            "https://www.googleapis.com/auth/devstorage.read_write"
          ]
        }
      }
    },
    "managedFolders": {
      "methods": {
        "delete": {
          "description": "Permanently deletes a managed folder.",
          "httpMethod": "DELETE",
          "id": "storage.managedFolders.delete",
          "parameterOrder": [
            "bucket",
            "managedFolder"
          ],
          "parameters": {
            "bucket": {
              "description": "Name of the bucket containing the managed folder.",
              "location": "path",
              "required": true,
              "type": "string"
            },
            "ifMetagenerationMatch": {
              "description": "If set, only deletes the managed folder if its metageneration matches this value.",
              "format": "int64",
              "location": "query",
              "type": "string"
            },
            "ifMetagenerationNotMatch": {
              "description": "If set, only deletes the managed folder if its metageneration does not match this value.",
              "format": "int64",
              "location": "query",
              "type": "string"
            },
            "managedFolder": {
              "description": "The managed folder name/path.",
              "location": "path",
              "required": true,
              "type": "string"
            }
          },
          "path": "b/{bucket}/managedFolders/{managedFolder}",
          "scopes": [
            "https://www.googleapis.com/auth/cloud-platform",
            "https://www.googleapis.com/auth/devstorage.full_control",
            "https://www.googleapis.com/auth/devstorage.read_write"
          ]
        },
        "get": {
          "description": "Returns metadata of the specified managed folder.",
          "httpMethod": "GET",
          "id": "storage.managedFolders.get",
          "parameterOrder": [
            "bucket",
            "managedFolder"
          ],
          "parameters": {
            "bucket": {
              "description": "Name of the bucket containing the managed folder.",
              "location": "path",
              "required": true,
              "type": "string"
            },
            "ifMetagenerationMatch": {
              "description": "Makes the return of the managed folder metadata conditional on whether the managed folder's current metageneration matches the given value.",
              "format": "int64",
              "location": "query",
              "type": "string"
            },
            "ifMetagenerationNotMatch": {
              "description": "Makes the return of the managed folder metadata conditional on whether the managed folder's current metageneration does not match the given value.",
              "format": "int64",
              "location": "query",
              "type": "string"
            },
            "managedFolder": {
              "description": "The managed folder name/path.",
              "location": "path",
              "required": true,
              "type": "string"
            }
          },
          "path": "b/{bucket}/managedFolders/{managedFolder}",
          "response": {
            "$ref": "ManagedFolder"
          },
          "scopes": [
            "https://www.googleapis.com/auth/cloud-platform",
            "https://www.googleapis.com/auth/cloud-platform.read-only",
            "https://www.googleapis.com/auth/devstorage.full_control",
            "https://www.googleapis.com/auth/devstorage.read_only",
            "https://www.googleapis.com/auth/devstorage.read_write"
          ]
        },
        "getIamPolicy": {
          "description": "Returns an IAM policy for the specified managed folder.",
          "httpMethod": "GET",
          "id": "storage.managedFolders.getIamPolicy",
          "parameterOrder": [
            "bucket",
            "managedFolder"
          ],
          "parameters": {
            "bucket": {
              "description": "Name of the bucket containing the managed folder.",
              "location": "path",
              "required": true,
              "type": "string"
            },
            "managedFolder": {
              "description": "The managed folder name/path.",
              "location": "path",
              "required": true,
              "type": "string"
            },
            "optionsRequestedPolicyVersion": {
              "description": "The IAM policy format version to be returned. If the optionsRequestedPolicyVersion is for an older version that doesn't support part of the requested IAM policy, the request fails.",
              "format": "int32",
              "location": "query",
              "minimum": "1",
              "type": "integer"
            },
            "userProject": {
              "description": "The project to be billed for this request. Required for Requester Pays buckets.",
              "location": "query",
              "type": "string"
            }
          },
          "path": "b/{bucket}/managedFolders/{managedFolder}/iam",
          "response": {
            "$ref": "Policy"
          },
          "scopes": [
            "https://www.googleapis.com/auth/cloud-platform",
            "https://www.googleapis.com/auth/cloud-platform.read-only",
            "https://www.googleapis.com/auth/devstorage.full_control",
            "https://www.googleapis.com/auth/devstorage.read_only",
            "https://www.googleapis.com/auth/devstorage.read_write"
          ]
        },
        "insert": {
          "description": "Creates a new managed folder.",
          "httpMethod": "POST",
          "id": "storage.managedFolders.insert",
          "parameterOrder": [
            "bucket"
          ],
          "parameters": {
            "bucket": {
              "description": "Name of the bucket containing the managed folder.",
              "location": "path",
              "required": true,
              "type": "string"
            }
          },
          "path": "b/{bucket}/managedFolders",
          "request": {
            "$ref": "ManagedFolder"
          },
          "response": {
            "$ref": "ManagedFolder"
          },
          "scopes": [
            "https://www.googleapis.com/auth/cloud-platform",
            "https://www.googleapis.com/auth/devstorage.full_control",
            "https://www.googleapis.com/auth/devstorage.read_write"
          ]
        },
        "list": {
          "description": "Lists managed folders in the given bucket.",
          "httpMethod": "GET",
          "id": "storage.managedFolders.list",
          "parameterOrder": [
            "bucket"
          ],
          "parameters": {
            "bucket": {
              "description": "Name of the bucket containing the managed folder.",
              "location": "path",
              "required": true,
              "type": "string"
            },
            "pageSize": {
              "description": "Maximum number of items to return in a single page of responses.",
              "format": "int32",
              "location": "query",
              "minimum": "0",
              "type": "integer"
            },
            "pageToken": {
              "description": "A previously-returned page token representing part of the larger set of results to view.",
              "location": "query",
              "type": "string"
            },
            "prefix": {
              "description": "The managed folder name/path prefix to filter the output list of results.",
              "location": "query",
              "type": "string"
            }
          },
          "path": "b/{bucket}/managedFolders",
          "response": {
            "$ref": "ManagedFolders"
          },
          "scopes": [
            "https://www.googleapis.com/auth/cloud-platform",
            "https://www.googleapis.com/auth/cloud-platform.read-only",
            "https://www.googleapis.com/auth/devstorage.full_control",
            "https://www.googleapis.com/auth/devstorage.read_only",
            "https://www.googleapis.com/auth/devstorage.read_write"
          ]
        },
        "setIamPolicy": {
          "description": "Updates an IAM policy for the specified managed folder.",
          "httpMethod": "PUT",
          "id": "storage.managedFolders.setIamPolicy",
          "parameterOrder": [
            "bucket",
            "managedFolder"
          ],
          "parameters": {
            "bucket": {
              "description": "Name of the bucket containing the managed folder.",
              "location": "path",
              "required": true,
              "type": "string"
            },
            "managedFolder": {
              "description": "The managed folder name/path.",
              "location": "path",
              "required": true,
              "type": "string"
            },
            "userProject": {
              "description": "The project to be billed for this request. Required for Requester Pays buckets.",
              "location": "query",
              "type": "string"
            }
          },
          "path": "b/{bucket}/managedFolders/{managedFolder}/iam",
          "request": {
            "$ref": "Policy"
          },
          "response": {
            "$ref": "Policy"
          },
          "scopes": [
            "https://www.googleapis.com/auth/cloud-platform",
            "https://www.googleapis.com/auth/devstorage.full_control"
          ]
        },
        "testIamPermissions": {
          "description": "Tests a set of permissions on the given managed folder to see which, if any, are held by the caller.",
          "httpMethod": "GET",
          "id": "storage.managedFolders.testIamPermissions",
          "parameterOrder": [
            "bucket",
            "managedFolder",
            "permissions"
          ],
          "parameters": {
            "bucket": {
              "description": "Name of the bucket containing the managed folder.",
              "location": "path",
              "required": true,
              "type": "string"
            },
            "managedFolder": {
              "description": "The managed folder name/path.",
              "location": "path",
              "required": true,
              "type": "string"
            },
            "permissions": {
              "description": "Permissions to test.",
              "location": "query",
              "repeated": true,
              "required": true,
              "type": "string"
            },
            "userProject": {
              "description": "The project to be billed for this request. Required for Requester Pays buckets.",
              "location": "query",
              "type": "string"
            }
          },
          "path": "b/{bucket}/managedFolders/{managedFolder}/iam/testPermissions",
          "response": {
            "$ref": "TestIamPermissionsResponse"
          },
          "scopes": [
            "https://www.googleapis.com/auth/cloud-platform",
            "https://www.googleapis.com/auth/cloud-platform.read-only",
            "https://www.googleapis.com/auth/devstorage.full_control",
            "https://www.googleapis.com/auth/devstorage.read_only",
            "https://www.googleapis.com/auth/devstorage.read_write"
          ]
        }
      }
    },
    "notifications": {
      "methods": {
        "delete": {
          "description": "Permanently deletes a notification subscription.",
          "httpMethod": "DELETE",
          "id": "storage.notifications.delete",
          "parameterOrder": [
            "bucket",
            "notification"
          ],
          "parameters": {
            "bucket": {
              "description": "The parent bucket of the notification.",
              "location": "path",
              "required": true,
              "type": "string"
            },
            "notification": {
              "description": "ID of the notification to delete.",
              "location": "path",
              "required": true,
              "type": "string"
            },
            "userProject": {
              "description": "The project to be billed for this request. Required for Requester Pays buckets.",
              "location": "query",
              "type": "string"
            }
          },
          "path": "b/{bucket}/notificationConfigs/{notification}",
          "scopes": [
            "https://www.googleapis.com/auth/cloud-platform",
            "https://www.googleapis.com/auth/devstorage.full_control",
            "https://www.googleapis.com/auth/devstorage.read_write"
          ]
        },
        "get": {
          "description": "View a notification configuration.",
          "httpMethod": "GET",
          "id": "storage.notifications.get",
          "parameterOrder": [
            "bucket",
            "notification"
          ],
          "parameters": {
            "bucket": {
              "description": "The parent bucket of the notification.",
              "location": "path",
              "required": true,
              "type": "string"
            },
            "notification": {
              "description": "Notification ID",
              "location": "path",
              "required": true,
              "type": "string"
            },
            "userProject": {
              "description": "The project to be billed for this request. Required for Requester Pays buckets.",
              "location": "query",
              "type": "string"
            }
          },
          "path": "b/{bucket}/notificationConfigs/{notification}",
          "response": {
            "$ref": "Notification"
          },
          "scopes": [
            "https://www.googleapis.com/auth/cloud-platform",
            "https://www.googleapis.com/auth/cloud-platform.read-only",
            "https://www.googleapis.com/auth/devstorage.full_control",
            "https://www.googleapis.com/auth/devstorage.read_only",
            "https://www.googleapis.com/auth/devstorage.read_write"
          ]
        },
        "insert": {
          "description": "Creates a notification subscription for a given bucket.",
          "httpMethod": "POST",
          "id": "storage.notifications.insert",
          "parameterOrder": [
            "bucket"
          ],
          "parameters": {
            "bucket": {
              "description": "The parent bucket of the notification.",
              "location": "path",
              "required": true,
              "type": "string"
            },
            "userProject": {
              "description": "The project to be billed for this request. Required for Requester Pays buckets.",
              "location": "query",
              "type": "string"
            }
          },
          "path": "b/{bucket}/notificationConfigs",
          "request": {
            "$ref": "Notification"
          },
          "response": {
            "$ref": "Notification"
          },
          "scopes": [
            "https://www.googleapis.com/auth/cloud-platform",
            "https://www.googleapis.com/auth/devstorage.full_control",
            "https://www.googleapis.com/auth/devstorage.read_write"
          ]
        },
        "list": {
          "description": "Retrieves a list of notification subscriptions for a given bucket.",
          "httpMethod": "GET",
          "id": "storage.notifications.list",
          "parameterOrder": [
            "bucket"
          ],
          "parameters": {
            "bucket": {
              "description": "Name of a Google Cloud Storage bucket.",
              "location": "path",
              "required": true,
              "type": "string"
            },
            "userProject": {
              "description": "The project to be billed for this request. Required for Requester Pays buckets.",
              "location": "query",
              "type": "string"
            }
          },
          "path": "b/{bucket}/notificationConfigs",
          "response": {
            "$ref": "Notifications"
          },
          "scopes": [
            "https://www.googleapis.com/auth/cloud-platform",
            "https://www.googleapis.com/auth/cloud-platform.read-only",
            "https://www.googleapis.com/auth/devstorage.full_control",
            "https://www.googleapis.com/auth/devstorage.read_only",
            "https://www.googleapis.com/auth/devstorage.read_write"
          ]
        }
      }
    },
    "objectAccessControls": {
      "methods": {
        "delete": {
          "description": "Permanently deletes the ACL entry for the specified entity on the specified object.",
          "httpMethod": "DELETE",
          "id": "storage.objectAccessControls.delete",
          "parameterOrder": [
            "bucket",
            "object",
            "entity"
          ],
          "parameters": {
            "bucket": {
              "description": "Name of a bucket.",
              "location": "path",
              "required": true,
              "type": "string"
            },
            "entity": {
              "description": "The entity holding the permission. Can be user-userId, user-emailAddress, group-groupId, group-emailAddress, allUsers, or allAuthenticatedUsers.",
              "location": "path",
              "required": true,
              "type": "string"
            },
            "generation": {
              "description": "If present, selects a specific revision of this object (as opposed to the latest version, the default).",
              "format": "int64",
              "location": "query",
              "type": "string"
            },
            "object": {
              "description": "Name of the object. For information about how to URL encode object names to be path safe, see [Encoding URI Path Parts](https://cloud.google.com/storage/docs/request-endpoints#encoding).",
              "location": "path",
              "required": true,
              "type": "string"
            },
            "userProject": {
              "description": "The project to be billed for this request. Required for Requester Pays buckets.",
              "location": "query",
              "type": "string"
            }
          },
          "path": "b/{bucket}/o/{object}/acl/{entity}",
          "scopes": [
            "https://www.googleapis.com/auth/cloud-platform",
            "https://www.googleapis.com/auth/devstorage.full_control"
          ]
        },
        "get": {
          "description": "Returns the ACL entry for the specified entity on the specified object.",
          "httpMethod": "GET",
          "id": "storage.objectAccessControls.get",
          "parameterOrder": [
            "bucket",
            "object",
            "entity"
          ],
          "parameters": {
            "bucket": {
              "description": "Name of a bucket.",
              "location": "path",
              "required": true,
              "type": "string"
            },
            "entity": {
              "description": "The entity holding the permission. Can be user-userId, user-emailAddress, group-groupId, group-emailAddress, allUsers, or allAuthenticatedUsers.",
              "location": "path",
              "required": true,
              "type": "string"
            },
            "generation": {
              "description": "If present, selects a specific revision of this object (as opposed to the latest version, the default).",
              "format": "int64",
              "location": "query",
              "type": "string"
            },
            "object": {
              "description": "Name of the object. For information about how to URL encode object names to be path safe, see [Encoding URI Path Parts](https://cloud.google.com/storage/docs/request-endpoints#encoding).",
              "location": "path",
              "required": true,
              "type": "string"
            },
            "userProject": {
              "description": "The project to be billed for this request. Required for Requester Pays buckets.",
              "location": "query",
              "type": "string"
            }
          },
          "path": "b/{bucket}/o/{object}/acl/{entity}",
          "response": {
            "$ref": "ObjectAccessControl"
          },
          "scopes": [
            "https://www.googleapis.com/auth/cloud-platform",
            "https://www.googleapis.com/auth/devstorage.full_control"
          ]
        },
        "insert": {
          "description": "Creates a new ACL entry on the specified object.",
          "httpMethod": "POST",
          "id": "storage.objectAccessControls.insert",
          "parameterOrder": [
            "bucket",
            "object"
          ],
          "parameters": {
            "bucket": {
              "description": "Name of a bucket.",
              "location": "path",
              "required": true,
              "type": "string"
            },
            "generation": {
              "description": "If present, selects a specific revision of this object (as opposed to the latest version, the default).",
              "format": "int64",
              "location": "query",
              "type": "string"
            },
            "object": {
              "description": "Name of the object. For information about how to URL encode object names to be path safe, see [Encoding URI Path Parts](https://cloud.google.com/storage/docs/request-endpoints#encoding).",
              "location": "path",
              "required": true,
              "type": "string"
            },
            "userProject": {
              "description": "The project to be billed for this request. Required for Requester Pays buckets.",
              "location": "query",
              "type": "string"
            }
          },
          "path": "b/{bucket}/o/{object}/acl",
          "request": {
            "$ref": "ObjectAccessControl"
          },
          "response": {
            "$ref": "ObjectAccessControl"
          },
          "scopes": [
            "https://www.googleapis.com/auth/cloud-platform",
            "https://www.googleapis.com/auth/devstorage.full_control"
          ]
        },
        "list": {
          "description": "Retrieves ACL entries on the specified object.",
          "httpMethod": "GET",
          "id": "storage.objectAccessControls.list",
          "parameterOrder": [
            "bucket",
            "object"
          ],
          "parameters": {
            "bucket": {
              "description": "Name of a bucket.",
              "location": "path",
              "required": true,
              "type": "string"
            },
            "generation": {
              "description": "If present, selects a specific revision of this object (as opposed to the latest version, the default).",
              "format": "int64",
              "location": "query",
              "type": "string"
            },
            "object": {
              "description": "Name of the object. For information about how to URL encode object names to be path safe, see [Encoding URI Path Parts](https://cloud.google.com/storage/docs/request-endpoints#encoding).",
              "location": "path",
              "required": true,
              "type": "string"
            },
            "userProject": {
              "description": "The project to be billed for this request. Required for Requester Pays buckets.",
              "location": "query",
              "type": "string"
            }
          },
          "path": "b/{bucket}/o/{object}/acl",
          "response": {
            "$ref": "ObjectAccessControls"
          },
          "scopes": [
            "https://www.googleapis.com/auth/cloud-platform",
            "https://www.googleapis.com/auth/devstorage.full_control"
          ]
        },
        "patch": {
          "description": "Patches an ACL entry on the specified object.",
          "httpMethod": "PATCH",
          "id": "storage.objectAccessControls.patch",
          "parameterOrder": [
            "bucket",
            "object",
            "entity"
          ],
          "parameters": {
            "bucket": {
              "description": "Name of a bucket.",
              "location": "path",
              "required": true,
              "type": "string"
            },
            "entity": {
              "description": "The entity holding the permission. Can be user-userId, user-emailAddress, group-groupId, group-emailAddress, allUsers, or allAuthenticatedUsers.",
              "location": "path",
              "required": true,
              "type": "string"
            },
            "generation": {
              "description": "If present, selects a specific revision of this object (as opposed to the latest version, the default).",
              "format": "int64",
              "location": "query",
              "type": "string"
            },
            "object": {
              "description": "Name of the object. For information about how to URL encode object names to be path safe, see [Encoding URI Path Parts](https://cloud.google.com/storage/docs/request-endpoints#encoding).",
              "location": "path",
              "required": true,
              "type": "string"
            },
            "userProject": {
              "description": "The project to be billed for this request. Required for Requester Pays buckets.",
              "location": "query",
              "type": "string"
            }
          },
          "path": "b/{bucket}/o/{object}/acl/{entity}",
          "request": {
            "$ref": "ObjectAccessControl"
          },
          "response": {
            "$ref": "ObjectAccessControl"
          },
          "scopes": [
            "https://www.googleapis.com/auth/cloud-platform",
            "https://www.googleapis.com/auth/devstorage.full_control"
          ]
        },
        "update": {
          "description": "Updates an ACL entry on the specified object.",
          "httpMethod": "PUT",
          "id": "storage.objectAccessControls.update",
          "parameterOrder": [
            "bucket",
            "object",
            "entity"
          ],
          "parameters": {
            "bucket": {
              "description": "Name of a bucket.",
              "location": "path",
              "required": true,
              "type": "string"
            },
            "entity": {
              "description": "The entity holding the permission. Can be user-userId, user-emailAddress, group-groupId, group-emailAddress, allUsers, or allAuthenticatedUsers.",
              "location": "path",
              "required": true,
              "type": "string"
            },
            "generation": {
              "description": "If present, selects a specific revision of this object (as opposed to the latest version, the default).",
              "format": "int64",
              "location": "query",
              "type": "string"
            },
            "object": {
              "description": "Name of the object. For information about how to URL encode object names to be path safe, see [Encoding URI Path Parts](https://cloud.google.com/storage/docs/request-endpoints#encoding).",
              "location": "path",
              "required": true,
              "type": "string"
            },
            "userProject": {
              "description": "The project to be billed for this request. Required for Requester Pays buckets.",
              "location": "query",
              "type": "string"
            }
          },
          "path": "b/{bucket}/o/{object}/acl/{entity}",
          "request": {
            "$ref": "ObjectAccessControl"
          },
          "response": {
            "$ref": "ObjectAccessControl"
          },
          "scopes": [
            "https://www.googleapis.com/auth/cloud-platform",
            "https://www.googleapis.com/auth/devstorage.full_control"
          ]
        }
      }
    },
    "objects": {
      "methods": {
        "bulkRestore": {
          "description": "Initiates a long-running bulk restore operation on the specified bucket.",
          "httpMethod": "POST",
          "id": "storage.objects.bulkRestore",
          "parameterOrder": [
            "bucket"
          ],
          "parameters": {
            "bucket": {
              "description": "Name of the bucket in which the object resides.",
              "location": "path",
              "required": true,
              "type": "string"
            }
          },
          "path": "b/{bucket}/o/bulkRestore",
          "request": {
            "$ref": "BulkRestoreObjectsRequest"
          },
          "response": {
            "$ref": "GoogleLongrunningOperation"
          },
          "scopes": [
            "https://www.googleapis.com/auth/cloud-platform",
            "https://www.googleapis.com/auth/devstorage.full_control",
            "https://www.googleapis.com/auth/devstorage.read_write"
          ]
        },
        "compose": {
          "description": "Concatenates a list of existing objects into a new object in the same bucket.",
          "httpMethod": "POST",
          "id": "storage.objects.compose",
          "parameterOrder": [
            "destinationBucket",
            "destinationObject"
          ],
          "parameters": {
            "destinationBucket": {
              "description": "Name of the bucket containing the source objects. The destination object is stored in this bucket.",
              "location": "path",
              "required": true,
              "type": "string"
            },
            "destinationObject": {
              "description": "Name of the new object. For information about how to URL encode object names to be path safe, see [Encoding URI Path Parts](https://cloud.google.com/storage/docs/request-endpoints#encoding).",
              "location": "path",
              "required": true,
              "type": "string"
            },
            "destinationPredefinedAcl": {
              "description": "Apply a predefined set of access controls to the destination object.",
              "enum": [
                "authenticatedRead",
                "bucketOwnerFullControl",
                "bucketOwnerRead",
                "private",
                "projectPrivate",
                "publicRead"
              ],
              "enumDescriptions": [
                "Object owner gets OWNER access, and allAuthenticatedUsers get READER access.",
                "Object owner gets OWNER access, and project team owners get OWNER access.",
                "Object owner gets OWNER access, and project team owners get READER access.",
                "Object owner gets OWNER access.",
                "Object owner gets OWNER access, and project team members get access according to their roles.",
                "Object owner gets OWNER access, and allUsers get READER access."
              ],
              "location": "query",
              "type": "string"
            },
            "ifGenerationMatch": {
              "description": "Makes the operation conditional on whether the object's current generation matches the given value. Setting to 0 makes the operation succeed only if there are no live versions of the object.",
              "format": "int64",
              "location": "query",
              "type": "string"
            },
            "ifMetagenerationMatch": {
              "description": "Makes the operation conditional on whether the object's current metageneration matches the given value.",
              "format": "int64",
              "location": "query",
              "type": "string"
            },
            "kmsKeyName": {
              "description": "Resource name of the Cloud KMS key, of the form projects/my-project/locations/global/keyRings/my-kr/cryptoKeys/my-key, that will be used to encrypt the object. Overrides the object metadata's kms_key_name value, if any.",
              "location": "query",
              "type": "string"
            },
            "userProject": {
              "description": "The project to be billed for this request. Required for Requester Pays buckets.",
              "location": "query",
              "type": "string"
            }
          },
          "path": "b/{destinationBucket}/o/{destinationObject}/compose",
          "request": {
            "$ref": "ComposeRequest"
          },
          "response": {
            "$ref": "Object"
          },
          "scopes": [
            "https://www.googleapis.com/auth/cloud-platform",
            "https://www.googleapis.com/auth/devstorage.full_control",
            "https://www.googleapis.com/auth/devstorage.read_write"
          ]
        },
        "copy": {
          "description": "Copies a source object to a destination object. Optionally overrides metadata.",
          "httpMethod": "POST",
          "id": "storage.objects.copy",
          "parameterOrder": [
            "sourceBucket",
            "sourceObject",
            "destinationBucket",
            "destinationObject"
          ],
          "parameters": {
            "destinationBucket": {
              "description": "Name of the bucket in which to store the new object. Overrides the provided object metadata's bucket value, if any.For information about how to URL encode object names to be path safe, see [Encoding URI Path Parts](https://cloud.google.com/storage/docs/request-endpoints#encoding).",
              "location": "path",
              "required": true,
              "type": "string"
            },
            "destinationKmsKeyName": {
              "description": "Resource name of the Cloud KMS key, of the form projects/my-project/locations/global/keyRings/my-kr/cryptoKeys/my-key, that will be used to encrypt the object. Overrides the object metadata's kms_key_name value, if any.",
              "location": "query",
              "type": "string"
            },
            "destinationObject": {
              "description": "Name of the new object. Required when the object metadata is not otherwise provided. Overrides the object metadata's name value, if any.",
              "location": "path",
              "required": true,
              "type": "string"
            },
            "destinationPredefinedAcl": {
              "description": "Apply a predefined set of access controls to the destination object.",
              "enum": [
                "authenticatedRead",
                "bucketOwnerFullControl",
                "bucketOwnerRead",
                "private",
                "projectPrivate",
                "publicRead"
              ],
              "enumDescriptions": [
                "Object owner gets OWNER access, and allAuthenticatedUsers get READER access.",
                "Object owner gets OWNER access, and project team owners get OWNER access.",
                "Object owner gets OWNER access, and project team owners get READER access.",
                "Object owner gets OWNER access.",
                "Object owner gets OWNER access, and project team members get access according to their roles.",
                "Object owner gets OWNER access, and allUsers get READER access."
              ],
              "location": "query",
              "type": "string"
            },
            "ifGenerationMatch": {
              "description": "Makes the operation conditional on whether the destination object's current generation matches the given value. Setting to 0 makes the operation succeed only if there are no live versions of the object.",
              "format": "int64",
              "location": "query",
              "type": "string"
            },
            "ifGenerationNotMatch": {
              "description": "Makes the operation conditional on whether the destination object's current generation does not match the given value. If no live object exists, the precondition fails. Setting to 0 makes the operation succeed only if there is a live version of the object.",
              "format": "int64",
              "location": "query",
              "type": "string"
            },
            "ifMetagenerationMatch": {
              "description": "Makes the operation conditional on whether the destination object's current metageneration matches the given value.",
              "format": "int64",
              "location": "query",
              "type": "string"
            },
            "ifMetagenerationNotMatch": {
              "description": "Makes the operation conditional on whether the destination object's current metageneration does not match the given value.",
              "format": "int64",
              "location": "query",
              "type": "string"
            },
            "ifSourceGenerationMatch": {
              "description": "Makes the operation conditional on whether the source object's current generation matches the given value.",
              "format": "int64",
              "location": "query",
              "type": "string"
            },
            "ifSourceGenerationNotMatch": {
              "description": "Makes the operation conditional on whether the source object's current generation does not match the given value.",
              "format": "int64",
              "location": "query",
              "type": "string"
            },
            "ifSourceMetagenerationMatch": {
              "description": "Makes the operation conditional on whether the source object's current metageneration matches the given value.",
              "format": "int64",
              "location": "query",
              "type": "string"
            },
            "ifSourceMetagenerationNotMatch": {
              "description": "Makes the operation conditional on whether the source object's current metageneration does not match the given value.",
              "format": "int64",
              "location": "query",
              "type": "string"
            },
            "projection": {
              "description": "Set of properties to return. Defaults to noAcl, unless the object resource specifies the acl property, when it defaults to full.",
              "enum": [
                "full",
                "noAcl"
              ],
              "enumDescriptions": [
                "Include all properties.",
                "Omit the owner, acl property."
              ],
              "location": "query",
              "type": "string"
            },
            "sourceBucket": {
              "description": "Name of the bucket in which to find the source object.",
              "location": "path",
              "required": true,
              "type": "string"
            },
            "sourceGeneration": {
              "description": "If present, selects a specific revision of the source object (as opposed to the latest version, the default).",
              "format": "int64",
              "location": "query",
              "type": "string"
            },
            "sourceObject": {
              "description": "Name of the source object. For information about how to URL encode object names to be path safe, see [Encoding URI Path Parts](https://cloud.google.com/storage/docs/request-endpoints#encoding).",
              "location": "path",
              "required": true,
              "type": "string"
            },
            "userProject": {
              "description": "The project to be billed for this request. Required for Requester Pays buckets.",
              "location": "query",
              "type": "string"
            }
          },
          "path": "b/{sourceBucket}/o/{sourceObject}/copyTo/b/{destinationBucket}/o/{destinationObject}",
          "request": {
            "$ref": "Object"
          },
          "response": {
            "$ref": "Object"
          },
          "scopes": [
            "https://www.googleapis.com/auth/cloud-platform",
            "https://www.googleapis.com/auth/devstorage.full_control",
            "https://www.googleapis.com/auth/devstorage.read_write"
          ]
        },
        "delete": {
          "description": "Deletes an object and its metadata. Deletions are permanent if versioning is not enabled for the bucket, or if the generation parameter is used.",
          "httpMethod": "DELETE",
          "id": "storage.objects.delete",
          "parameterOrder": [
            "bucket",
            "object"
          ],
          "parameters": {
            "bucket": {
              "description": "Name of the bucket in which the object resides.",
              "location": "path",
              "required": true,
              "type": "string"
            },
            "generation": {
              "description": "If present, permanently deletes a specific revision of this object (as opposed to the latest version, the default).",
              "format": "int64",
              "location": "query",
              "type": "string"
            },
            "ifGenerationMatch": {
              "description": "Makes the operation conditional on whether the object's current generation matches the given value. Setting to 0 makes the operation succeed only if there are no live versions of the object.",
              "format": "int64",
              "location": "query",
              "type": "string"
            },
            "ifGenerationNotMatch": {
              "description": "Makes the operation conditional on whether the object's current generation does not match the given value. If no live object exists, the precondition fails. Setting to 0 makes the operation succeed only if there is a live version of the object.",
              "format": "int64",
              "location": "query",
              "type": "string"
            },
            "ifMetagenerationMatch": {
              "description": "Makes the operation conditional on whether the object's current metageneration matches the given value.",
              "format": "int64",
              "location": "query",
              "type": "string"
            },
            "ifMetagenerationNotMatch": {
              "description": "Makes the operation conditional on whether the object's current metageneration does not match the given value.",
              "format": "int64",
              "location": "query",
              "type": "string"
            },
            "object": {
              "description": "Name of the object. For information about how to URL encode object names to be path safe, see [Encoding URI Path Parts](https://cloud.google.com/storage/docs/request-endpoints#encoding).",
              "location": "path",
              "required": true,
              "type": "string"
            },
            "userProject": {
              "description": "The project to be billed for this request. Required for Requester Pays buckets.",
              "location": "query",
              "type": "string"
            }
          },
          "path": "b/{bucket}/o/{object}",
          "scopes": [
            "https://www.googleapis.com/auth/cloud-platform",
            "https://www.googleapis.com/auth/devstorage.full_control",
            "https://www.googleapis.com/auth/devstorage.read_write"
          ]
        },
        "get": {
          "description": "Retrieves an object or its metadata.",
          "httpMethod": "GET",
          "id": "storage.objects.get",
          "parameterOrder": [
            "bucket",
            "object"
          ],
          "parameters": {
            "bucket": {
              "description": "Name of the bucket in which the object resides.",
              "location": "path",
              "required": true,
              "type": "string"
            },
            "generation": {
              "description": "If present, selects a specific revision of this object (as opposed to the latest version, the default).",
              "format": "int64",
              "location": "query",
              "type": "string"
            },
            "ifGenerationMatch": {
              "description": "Makes the operation conditional on whether the object's current generation matches the given value. Setting to 0 makes the operation succeed only if there are no live versions of the object.",
              "format": "int64",
              "location": "query",
              "type": "string"
            },
            "ifGenerationNotMatch": {
              "description": "Makes the operation conditional on whether the object's current generation does not match the given value. If no live object exists, the precondition fails. Setting to 0 makes the operation succeed only if there is a live version of the object.",
              "format": "int64",
              "location": "query",
              "type": "string"
            },
            "ifMetagenerationMatch": {
              "description": "Makes the operation conditional on whether the object's current metageneration matches the given value.",
              "format": "int64",
              "location": "query",
              "type": "string"
            },
            "ifMetagenerationNotMatch": {
              "description": "Makes the operation conditional on whether the object's current metageneration does not match the given value.",
              "format": "int64",
              "location": "query",
              "type": "string"
            },
            "object": {
              "description": "Name of the object. For information about how to URL encode object names to be path safe, see [Encoding URI Path Parts](https://cloud.google.com/storage/docs/request-endpoints#encoding).",
              "location": "path",
              "required": true,
              "type": "string"
            },
            "projection": {
              "description": "Set of properties to return. Defaults to noAcl.",
              "enum": [
                "full",
                "noAcl"
              ],
              "enumDescriptions": [
                "Include all properties.",
                "Omit the owner, acl property."
              ],
              "location": "query",
              "type": "string"
            },
            "softDeleted": {
              "description": "If true, only soft-deleted object versions will be listed. The default is false. For more information, see Soft Delete.",
              "location": "query",
              "type": "boolean"
            },
            "userProject": {
              "description": "The project to be billed for this request. Required for Requester Pays buckets.",
              "location": "query",
              "type": "string"
            }
          },
          "path": "b/{bucket}/o/{object}",
          "response": {
            "$ref": "Object"
          },
          "scopes": [
            "https://www.googleapis.com/auth/cloud-platform",
            "https://www.googleapis.com/auth/cloud-platform.read-only",
            "https://www.googleapis.com/auth/devstorage.full_control",
            "https://www.googleapis.com/auth/devstorage.read_only",
            "https://www.googleapis.com/auth/devstorage.read_write"
          ],
          "supportsMediaDownload": true,
          "useMediaDownloadService": true
        },
        "getIamPolicy": {
          "description": "Returns an IAM policy for the specified object.",
          "httpMethod": "GET",
          "id": "storage.objects.getIamPolicy",
          "parameterOrder": [
            "bucket",
            "object"
          ],
          "parameters": {
            "bucket": {
              "description": "Name of the bucket in which the object resides.",
              "location": "path",
              "required": true,
              "type": "string"
            },
            "generation": {
              "description": "If present, selects a specific revision of this object (as opposed to the latest version, the default).",
              "format": "int64",
              "location": "query",
              "type": "string"
            },
            "object": {
              "description": "Name of the object. For information about how to URL encode object names to be path safe, see [Encoding URI Path Parts](https://cloud.google.com/storage/docs/request-endpoints#encoding).",
              "location": "path",
              "required": true,
              "type": "string"
            },
            "userProject": {
              "description": "The project to be billed for this request. Required for Requester Pays buckets.",
              "location": "query",
              "type": "string"
            }
          },
          "path": "b/{bucket}/o/{object}/iam",
          "response": {
            "$ref": "Policy"
          },
          "scopes": [
            "https://www.googleapis.com/auth/cloud-platform",
            "https://www.googleapis.com/auth/cloud-platform.read-only",
            "https://www.googleapis.com/auth/devstorage.full_control",
            "https://www.googleapis.com/auth/devstorage.read_only",
            "https://www.googleapis.com/auth/devstorage.read_write"
          ]
        },
        "insert": {
          "description": "Stores a new object and metadata.",
          "httpMethod": "POST",
          "id": "storage.objects.insert",
          "mediaUpload": {
            "accept": [
              "*/*"
            ],
            "protocols": {
              "resumable": {
                "multipart": true,
                "path": "/resumable/upload/storage/v1/b/{bucket}/o"
              },
              "simple": {
                "multipart": true,
                "path": "/upload/storage/v1/b/{bucket}/o"
              }
            }
          },
          "parameterOrder": [
            "bucket"
          ],
          "parameters": {
            "bucket": {
              "description": "Name of the bucket in which to store the new object. Overrides the provided object metadata's bucket value, if any.",
              "location": "path",
              "required": true,
              "type": "string"
            },
            "contentEncoding": {
              "description": "If set, sets the contentEncoding property of the final object to this value. Setting this parameter is equivalent to setting the contentEncoding metadata property. This can be useful when uploading an object with uploadType=media to indicate the encoding of the content being uploaded.",
              "location": "query",
              "type": "string"
            },
            "ifGenerationMatch": {
              "description": "Makes the operation conditional on whether the object's current generation matches the given value. Setting to 0 makes the operation succeed only if there are no live versions of the object.",
              "format": "int64",
              "location": "query",
              "type": "string"
            },
            "ifGenerationNotMatch": {
              "description": "Makes the operation conditional on whether the object's current generation does not match the given value. If no live object exists, the precondition fails. Setting to 0 makes the operation succeed only if there is a live version of the object.",
              "format": "int64",
              "location": "query",
              "type": "string"
            },
            "ifMetagenerationMatch": {
              "description": "Makes the operation conditional on whether the object's current metageneration matches the given value.",
              "format": "int64",
              "location": "query",
              "type": "string"
            },
            "ifMetagenerationNotMatch": {
              "description": "Makes the operation conditional on whether the object's current metageneration does not match the given value.",
              "format": "int64",
              "location": "query",
              "type": "string"
            },
            "kmsKeyName": {
              "description": "Resource name of the Cloud KMS key, of the form projects/my-project/locations/global/keyRings/my-kr/cryptoKeys/my-key, that will be used to encrypt the object. Overrides the object metadata's kms_key_name value, if any.",
              "location": "query",
              "type": "string"
            },
            "name": {
              "description": "Name of the object. Required when the object metadata is not otherwise provided. Overrides the object metadata's name value, if any. For information about how to URL encode object names to be path safe, see [Encoding URI Path Parts](https://cloud.google.com/storage/docs/request-endpoints#encoding).",
              "location": "query",
              "type": "string"
            },
            "predefinedAcl": {
              "description": "Apply a predefined set of access controls to this object.",
              "enum": [
                "authenticatedRead",
                "bucketOwnerFullControl",
                "bucketOwnerRead",
                "private",
                "projectPrivate",
                "publicRead"
              ],
              "enumDescriptions": [
                "Object owner gets OWNER access, and allAuthenticatedUsers get READER access.",
                "Object owner gets OWNER access, and project team owners get OWNER access.",
                "Object owner gets OWNER access, and project team owners get READER access.",
                "Object owner gets OWNER access.",
                "Object owner gets OWNER access, and project team members get access according to their roles.",
                "Object owner gets OWNER access, and allUsers get READER access."
              ],
              "location": "query",
              "type": "string"
            },
            "projection": {
              "description": "Set of properties to return. Defaults to noAcl, unless the object resource specifies the acl property, when it defaults to full.",
              "enum": [
                "full",
                "noAcl"
              ],
              "enumDescriptions": [
                "Include all properties.",
                "Omit the owner, acl property."
              ],
              "location": "query",
              "type": "string"
            },
            "userProject": {
              "description": "The project to be billed for this request. Required for Requester Pays buckets.",
              "location": "query",
              "type": "string"
            }
          },
          "path": "b/{bucket}/o",
          "request": {
            "$ref": "Object"
          },
          "response": {
            "$ref": "Object"
          },
          "scopes": [
            "https://www.googleapis.com/auth/cloud-platform",
            "https://www.googleapis.com/auth/devstorage.full_control",
            "https://www.googleapis.com/auth/devstorage.read_write"
          ],
          "supportsMediaUpload": true
        },
        "list": {
          "description": "Retrieves a list of objects matching the criteria.",
          "httpMethod": "GET",
          "id": "storage.objects.list",
          "parameterOrder": [
            "bucket"
          ],
          "parameters": {
            "bucket": {
              "description": "Name of the bucket in which to look for objects.",
              "location": "path",
              "required": true,
              "type": "string"
            },
            "delimiter": {
              "description": "Returns results in a directory-like mode. items will contain only objects whose names, aside from the prefix, do not contain delimiter. Objects whose names, aside from the prefix, contain delimiter will have their name, truncated after the delimiter, returned in prefixes. Duplicate prefixes are omitted.",
              "location": "query",
              "type": "string"
            },
            "endOffset": {
              "description": "Filter results to objects whose names are lexicographically before endOffset. If startOffset is also set, the objects listed will have names between startOffset (inclusive) and endOffset (exclusive).",
              "location": "query",
              "type": "string"
            },
            "includeFoldersAsPrefixes": {
              "description": "Only applicable if delimiter is set to '/'. If true, will also include folders and managed folders (besides objects) in the returned prefixes.",
              "location": "query",
              "type": "boolean"
            },
            "includeTrailingDelimiter": {
              "description": "If true, objects that end in exactly one instance of delimiter will have their metadata included in items in addition to prefixes.",
              "location": "query",
              "type": "boolean"
            },
            "matchGlob": {
              "description": "Filter results to objects and prefixes that match this glob pattern.",
              "location": "query",
              "type": "string"
            },
            "maxResults": {
              "default": "1000",
              "description": "Maximum number of items plus prefixes to return in a single page of responses. As duplicate prefixes are omitted, fewer total results may be returned than requested. The service will use this parameter or 1,000 items, whichever is smaller.",
              "format": "uint32",
              "location": "query",
              "minimum": "0",
              "type": "integer"
            },
            "pageToken": {
              "description": "A previously-returned page token representing part of the larger set of results to view.",
              "location": "query",
              "type": "string"
            },
            "prefix": {
              "description": "Filter results to objects whose names begin with this prefix.",
              "location": "query",
              "type": "string"
            },
            "projection": {
              "description": "Set of properties to return. Defaults to noAcl.",
              "enum": [
                "full",
                "noAcl"
              ],
              "enumDescriptions": [
                "Include all properties.",
                "Omit the owner, acl property."
              ],
              "location": "query",
              "type": "string"
            },
            "softDeleted": {
              "description": "If true, only soft-deleted object versions will be listed. The default is false. For more information, see Soft Delete.",
              "location": "query",
              "type": "boolean"
            },
            "startOffset": {
              "description": "Filter results to objects whose names are lexicographically equal to or after startOffset. If endOffset is also set, the objects listed will have names between startOffset (inclusive) and endOffset (exclusive).",
              "location": "query",
              "type": "string"
            },
            "userProject": {
              "description": "The project to be billed for this request. Required for Requester Pays buckets.",
              "location": "query",
              "type": "string"
            },
            "versions": {
              "description": "If true, lists all versions of an object as distinct results. The default is false. For more information, see Object Versioning.",
              "location": "query",
              "type": "boolean"
            }
          },
          "path": "b/{bucket}/o",
          "response": {
            "$ref": "Objects"
          },
          "scopes": [
            "https://www.googleapis.com/auth/cloud-platform",
            "https://www.googleapis.com/auth/cloud-platform.read-only",
            "https://www.googleapis.com/auth/devstorage.full_control",
            "https://www.googleapis.com/auth/devstorage.read_only",
            "https://www.googleapis.com/auth/devstorage.read_write"
          ],
          "supportsSubscription": true
        },
        "patch": {
          "description": "Patches an object's metadata.",
          "httpMethod": "PATCH",
          "id": "storage.objects.patch",
          "parameterOrder": [
            "bucket",
            "object"
          ],
          "parameters": {
            "bucket": {
              "description": "Name of the bucket in which the object resides.",
              "location": "path",
              "required": true,
              "type": "string"
            },
            "generation": {
              "description": "If present, selects a specific revision of this object (as opposed to the latest version, the default).",
              "format": "int64",
              "location": "query",
              "type": "string"
            },
            "ifGenerationMatch": {
              "description": "Makes the operation conditional on whether the object's current generation matches the given value. Setting to 0 makes the operation succeed only if there are no live versions of the object.",
              "format": "int64",
              "location": "query",
              "type": "string"
            },
            "ifGenerationNotMatch": {
              "description": "Makes the operation conditional on whether the object's current generation does not match the given value. If no live object exists, the precondition fails. Setting to 0 makes the operation succeed only if there is a live version of the object.",
              "format": "int64",
              "location": "query",
              "type": "string"
            },
            "ifMetagenerationMatch": {
              "description": "Makes the operation conditional on whether the object's current metageneration matches the given value.",
              "format": "int64",
              "location": "query",
              "type": "string"
            },
            "ifMetagenerationNotMatch": {
              "description": "Makes the operation conditional on whether the object's current metageneration does not match the given value.",
              "format": "int64",
              "location": "query",
              "type": "string"
            },
            "object": {
              "description": "Name of the object. For information about how to URL encode object names to be path safe, see [Encoding URI Path Parts](https://cloud.google.com/storage/docs/request-endpoints#encoding).",
              "location": "path",
              "required": true,
              "type": "string"
            },
            "overrideUnlockedRetention": {
              "description": "Must be true to remove the retention configuration, reduce its unlocked retention period, or change its mode from unlocked to locked.",
              "location": "query",
              "type": "boolean"
            },
            "predefinedAcl": {
              "description": "Apply a predefined set of access controls to this object.",
              "enum": [
                "authenticatedRead",
                "bucketOwnerFullControl",
                "bucketOwnerRead",
                "private",
                "projectPrivate",
                "publicRead"
              ],
              "enumDescriptions": [
                "Object owner gets OWNER access, and allAuthenticatedUsers get READER access.",
                "Object owner gets OWNER access, and project team owners get OWNER access.",
                "Object owner gets OWNER access, and project team owners get READER access.",
                "Object owner gets OWNER access.",
                "Object owner gets OWNER access, and project team members get access according to their roles.",
                "Object owner gets OWNER access, and allUsers get READER access."
              ],
              "location": "query",
              "type": "string"
            },
            "projection": {
              "description": "Set of properties to return. Defaults to full.",
              "enum": [
                "full",
                "noAcl"
              ],
              "enumDescriptions": [
                "Include all properties.",
                "Omit the owner, acl property."
              ],
              "location": "query",
              "type": "string"
            },
            "userProject": {
              "description": "The project to be billed for this request, for Requester Pays buckets.",
              "location": "query",
              "type": "string"
            }
          },
          "path": "b/{bucket}/o/{object}",
          "request": {
            "$ref": "Object"
          },
          "response": {
            "$ref": "Object"
          },
          "scopes": [
            "https://www.googleapis.com/auth/cloud-platform",
            "https://www.googleapis.com/auth/devstorage.full_control"
          ]
        },
        "restore": {
          "description": "Restores a soft-deleted object.",
          "httpMethod": "POST",
          "id": "storage.objects.restore",
          "parameterOrder": [
            "bucket",
            "object"
          ],
          "parameters": {
            "bucket": {
              "description": "Name of the bucket in which the object resides.",
              "location": "path",
              "required": true,
              "type": "string"
            },
            "copySourceAcl": {
              "description": "If true, copies the source object's ACL; otherwise, uses the bucket's default object ACL. The default is false.",
              "location": "query",
              "type": "boolean"
            },
            "generation": {
              "description": "Selects a specific revision of this object.",
              "format": "int64",
              "location": "query",
              "required": true,
              "type": "string"
            },
            "ifGenerationMatch": {
              "description": "Makes the operation conditional on whether the object's one live generation matches the given value. Setting to 0 makes the operation succeed only if there are no live versions of the object.",
              "format": "int64",
              "location": "query",
              "type": "string"
            },
            "ifGenerationNotMatch": {
              "description": "Makes the operation conditional on whether none of the object's live generations match the given value. If no live object exists, the precondition fails. Setting to 0 makes the operation succeed only if there is a live version of the object.",
              "format": "int64",
              "location": "query",
              "type": "string"
            },
            "ifMetagenerationMatch": {
              "description": "Makes the operation conditional on whether the object's one live metageneration matches the given value.",
              "format": "int64",
              "location": "query",
              "type": "string"
            },
            "ifMetagenerationNotMatch": {
              "description": "Makes the operation conditional on whether none of the object's live metagenerations match the given value.",
              "format": "int64",
              "location": "query",
              "type": "string"
            },
            "object": {
              "description": "Name of the object. For information about how to URL encode object names to be path safe, see Encoding URI Path Parts.",
              "location": "path",
              "required": true,
              "type": "string"
            },
            "projection": {
              "description": "Set of properties to return. Defaults to full.",
              "enum": [
                "full",
                "noAcl"
              ],
              "enumDescriptions": [
                "Include all properties.",
                "Omit the owner, acl property."
              ],
              "location": "query",
              "type": "string"
            },
            "userProject": {
              "description": "The project to be billed for this request. Required for Requester Pays buckets.",
              "location": "query",
              "type": "string"
            }
          },
          "path": "b/{bucket}/o/{object}/restore",
          "request": {
            "$ref": "Object"
          },
          "response": {
            "$ref": "Object"
          },
          "scopes": [
            "https://www.googleapis.com/auth/cloud-platform",
            "https://www.googleapis.com/auth/devstorage.full_control"
          ]
        },
        "rewrite": {
          "description": "Rewrites a source object to a destination object. Optionally overrides metadata.",
          "httpMethod": "POST",
          "id": "storage.objects.rewrite",
          "parameterOrder": [
            "sourceBucket",
            "sourceObject",
            "destinationBucket",
            "destinationObject"
          ],
          "parameters": {
            "destinationBucket": {
              "description": "Name of the bucket in which to store the new object. Overrides the provided object metadata's bucket value, if any.",
              "location": "path",
              "required": true,
              "type": "string"
            },
            "destinationKmsKeyName": {
              "description": "Resource name of the Cloud KMS key, of the form projects/my-project/locations/global/keyRings/my-kr/cryptoKeys/my-key, that will be used to encrypt the object. Overrides the object metadata's kms_key_name value, if any.",
              "location": "query",
              "type": "string"
            },
            "destinationObject": {
              "description": "Name of the new object. Required when the object metadata is not otherwise provided. Overrides the object metadata's name value, if any. For information about how to URL encode object names to be path safe, see [Encoding URI Path Parts](https://cloud.google.com/storage/docs/request-endpoints#encoding).",
              "location": "path",
              "required": true,
              "type": "string"
            },
            "destinationPredefinedAcl": {
              "description": "Apply a predefined set of access controls to the destination object.",
              "enum": [
                "authenticatedRead",
                "bucketOwnerFullControl",
                "bucketOwnerRead",
                "private",
                "projectPrivate",
                "publicRead"
              ],
              "enumDescriptions": [
                "Object owner gets OWNER access, and allAuthenticatedUsers get READER access.",
                "Object owner gets OWNER access, and project team owners get OWNER access.",
                "Object owner gets OWNER access, and project team owners get READER access.",
                "Object owner gets OWNER access.",
                "Object owner gets OWNER access, and project team members get access according to their roles.",
                "Object owner gets OWNER access, and allUsers get READER access."
              ],
              "location": "query",
              "type": "string"
            },
            "ifGenerationMatch": {
              "description": "Makes the operation conditional on whether the object's current generation matches the given value. Setting to 0 makes the operation succeed only if there are no live versions of the object.",
              "format": "int64",
              "location": "query",
              "type": "string"
            },
            "ifGenerationNotMatch": {
              "description": "Makes the operation conditional on whether the object's current generation does not match the given value. If no live object exists, the precondition fails. Setting to 0 makes the operation succeed only if there is a live version of the object.",
              "format": "int64",
              "location": "query",
              "type": "string"
            },
            "ifMetagenerationMatch": {
              "description": "Makes the operation conditional on whether the destination object's current metageneration matches the given value.",
              "format": "int64",
              "location": "query",
              "type": "string"
            },
            "ifMetagenerationNotMatch": {
              "description": "Makes the operation conditional on whether the destination object's current metageneration does not match the given value.",
              "format": "int64",
              "location": "query",
              "type": "string"
            },
            "ifSourceGenerationMatch": {
              "description": "Makes the operation conditional on whether the source object's current generation matches the given value.",
              "format": "int64",
              "location": "query",
              "type": "string"
            },
            "ifSourceGenerationNotMatch": {
              "description": "Makes the operation conditional on whether the source object's current generation does not match the given value.",
              "format": "int64",
              "location": "query",
              "type": "string"
            },
            "ifSourceMetagenerationMatch": {
              "description": "Makes the operation conditional on whether the source object's current metageneration matches the given value.",
              "format": "int64",
              "location": "query",
              "type": "string"
            },
            "ifSourceMetagenerationNotMatch": {
              "description": "Makes the operation conditional on whether the source object's current metageneration does not match the given value.",
              "format": "int64",
              "location": "query",
              "type": "string"
            },
            "maxBytesRewrittenPerCall": {
              "description": "The maximum number of bytes that will be rewritten per rewrite request. Most callers shouldn't need to specify this parameter - it is primarily in place to support testing. If specified the value must be an integral multiple of 1 MiB (1048576). Also, this only applies to requests where the source and destination span locations and/or storage classes. Finally, this value must not change across rewrite calls else you'll get an error that the rewriteToken is invalid.",
              "format": "int64",
              "location": "query",
              "type": "string"
            },
            "projection": {
              "description": "Set of properties to return. Defaults to noAcl, unless the object resource specifies the acl property, when it defaults to full.",
              "enum": [
                "full",
                "noAcl"
              ],
              "enumDescriptions": [
                "Include all properties.",
                "Omit the owner, acl property."
              ],
              "location": "query",
              "type": "string"
            },
            "rewriteToken": {
              "description": "Include this field (from the previous rewrite response) on each rewrite request after the first one, until the rewrite response 'done' flag is true. Calls that provide a rewriteToken can omit all other request fields, but if included those fields must match the values provided in the first rewrite request.",
              "location": "query",
              "type": "string"
            },
            "sourceBucket": {
              "description": "Name of the bucket in which to find the source object.",
              "location": "path",
              "required": true,
              "type": "string"
            },
            "sourceGeneration": {
              "description": "If present, selects a specific revision of the source object (as opposed to the latest version, the default).",
              "format": "int64",
              "location": "query",
              "type": "string"
            },
            "sourceObject": {
              "description": "Name of the source object. For information about how to URL encode object names to be path safe, see [Encoding URI Path Parts](https://cloud.google.com/storage/docs/request-endpoints#encoding).",
              "location": "path",
              "required": true,
              "type": "string"
            },
            "userProject": {
              "description": "The project to be billed for this request. Required for Requester Pays buckets.",
              "location": "query",
              "type": "string"
            }
          },
          "path": "b/{sourceBucket}/o/{sourceObject}/rewriteTo/b/{destinationBucket}/o/{destinationObject}",
          "request": {
            "$ref": "Object"
          },
          "response": {
            "$ref": "RewriteResponse"
          },
          "scopes": [
            "https://www.googleapis.com/auth/cloud-platform",
            "https://www.googleapis.com/auth/devstorage.full_control",
            "https://www.googleapis.com/auth/devstorage.read_write"
          ]
        },
        "setIamPolicy": {
          "description": "Updates an IAM policy for the specified object.",
          "httpMethod": "PUT",
          "id": "storage.objects.setIamPolicy",
          "parameterOrder": [
            "bucket",
            "object"
          ],
          "parameters": {
            "bucket": {
              "description": "Name of the bucket in which the object resides.",
              "location": "path",
              "required": true,
              "type": "string"
            },
            "generation": {
              "description": "If present, selects a specific revision of this object (as opposed to the latest version, the default).",
              "format": "int64",
              "location": "query",
              "type": "string"
            },
            "object": {
              "description": "Name of the object. For information about how to URL encode object names to be path safe, see [Encoding URI Path Parts](https://cloud.google.com/storage/docs/request-endpoints#encoding).",
              "location": "path",
              "required": true,
              "type": "string"
            },
            "userProject": {
              "description": "The project to be billed for this request. Required for Requester Pays buckets.",
              "location": "query",
              "type": "string"
            }
          },
          "path": "b/{bucket}/o/{object}/iam",
          "request": {
            "$ref": "Policy"
          },
          "response": {
            "$ref": "Policy"
          },
          "scopes": [
            "https://www.googleapis.com/auth/cloud-platform",
            "https://www.googleapis.com/auth/devstorage.full_control",
            "https://www.googleapis.com/auth/devstorage.read_write"
          ]
        },
        "testIamPermissions": {
          "description": "Tests a set of permissions on the given object to see which, if any, are held by the caller.",
          "httpMethod": "GET",
          "id": "storage.objects.testIamPermissions",
          "parameterOrder": [
            "bucket",
            "object",
            "permissions"
          ],
          "parameters": {
            "bucket": {
              "description": "Name of the bucket in which the object resides.",
              "location": "path",
              "required": true,
              "type": "string"
            },
            "generation": {
              "description": "If present, selects a specific revision of this object (as opposed to the latest version, the default).",
              "format": "int64",
              "location": "query",
              "type": "string"
            },
            "object": {
              "description": "Name of the object. For information about how to URL encode object names to be path safe, see [Encoding URI Path Parts](https://cloud.google.com/storage/docs/request-endpoints#encoding).",
              "location": "path",
              "required": true,
              "type": "string"
            },
            "permissions": {
              "description": "Permissions to test.",
              "location": "query",
              "repeated": true,
              "required": true,
              "type": "string"
            },
            "userProject": {
              "description": "The project to be billed for this request. Required for Requester Pays buckets.",
              "location": "query",
              "type": "string"
            }
          },
          "path": "b/{bucket}/o/{object}/iam/testPermissions",
          "response": {
            "$ref": "TestIamPermissionsResponse"
          },
          "scopes": [
            "https://www.googleapis.com/auth/cloud-platform",
            "https://www.googleapis.com/auth/cloud-platform.read-only",
            "https://www.googleapis.com/auth/devstorage.full_control",
            "https://www.googleapis.com/auth/devstorage.read_only",
            "https://www.googleapis.com/auth/devstorage.read_write"
          ]
        },
        "update": {
          "description": "Updates an object's metadata.",
          "httpMethod": "PUT",
          "id": "storage.objects.update",
          "parameterOrder": [
            "bucket",
            "object"
          ],
          "parameters": {
            "bucket": {
              "description": "Name of the bucket in which the object resides.",
              "location": "path",
              "required": true,
              "type": "string"
            },
            "generation": {
              "description": "If present, selects a specific revision of this object (as opposed to the latest version, the default).",
              "format": "int64",
              "location": "query",
              "type": "string"
            },
            "ifGenerationMatch": {
              "description": "Makes the operation conditional on whether the object's current generation matches the given value. Setting to 0 makes the operation succeed only if there are no live versions of the object.",
              "format": "int64",
              "location": "query",
              "type": "string"
            },
            "ifGenerationNotMatch": {
              "description": "Makes the operation conditional on whether the object's current generation does not match the given value. If no live object exists, the precondition fails. Setting to 0 makes the operation succeed only if there is a live version of the object.",
              "format": "int64",
              "location": "query",
              "type": "string"
            },
            "ifMetagenerationMatch": {
              "description": "Makes the operation conditional on whether the object's current metageneration matches the given value.",
              "format": "int64",
              "location": "query",
              "type": "string"
            },
            "ifMetagenerationNotMatch": {
              "description": "Makes the operation conditional on whether the object's current metageneration does not match the given value.",
              "format": "int64",
              "location": "query",
              "type": "string"
            },
            "object": {
              "description": "Name of the object. For information about how to URL encode object names to be path safe, see [Encoding URI Path Parts](https://cloud.google.com/storage/docs/request-endpoints#encoding).",
              "location": "path",
              "required": true,
              "type": "string"
            },
            "overrideUnlockedRetention": {
              "description": "Must be true to remove the retention configuration, reduce its unlocked retention period, or change its mode from unlocked to locked.",
              "location": "query",
              "type": "boolean"
            },
            "predefinedAcl": {
              "description": "Apply a predefined set of access controls to this object.",
              "enum": [
                "authenticatedRead",
                "bucketOwnerFullControl",
                "bucketOwnerRead",
                "private",
                "projectPrivate",
                "publicRead"
              ],
              "enumDescriptions": [
                "Object owner gets OWNER access, and allAuthenticatedUsers get READER access.",
                "Object owner gets OWNER access, and project team owners get OWNER access.",
                "Object owner gets OWNER access, and project team owners get READER access.",
                "Object owner gets OWNER access.",
                "Object owner gets OWNER access, and project team members get access according to their roles.",
                "Object owner gets OWNER access, and allUsers get READER access."
              ],
              "location": "query",
              "type": "string"
            },
            "projection": {
              "description": "Set of properties to return. Defaults to full.",
              "enum": [
                "full",
                "noAcl"
              ],
              "enumDescriptions": [
                "Include all properties.",
                "Omit the owner, acl property."
              ],
              "location": "query",
              "type": "string"
            },
            "userProject": {
              "description": "The project to be billed for this request. Required for Requester Pays buckets.",
              "location": "query",
              "type": "string"
            }
          },
          "path": "b/{bucket}/o/{object}",
          "request": {
            "$ref": "Object"
          },
          "response": {
            "$ref": "Object"
          },
          "scopes": [
            "https://www.googleapis.com/auth/cloud-platform",
            "https://www.googleapis.com/auth/devstorage.full_control"
          ]
        },
        "watchAll": {
          "description": "Watch for changes on all objects in a bucket.",
          "httpMethod": "POST",
          "id": "storage.objects.watchAll",
          "parameterOrder": [
            "bucket"
          ],
          "parameters": {
            "bucket": {
              "description": "Name of the bucket in which to look for objects.",
              "location": "path",
              "required": true,
              "type": "string"
            },
            "delimiter": {
              "description": "Returns results in a directory-like mode. items will contain only objects whose names, aside from the prefix, do not contain delimiter. Objects whose names, aside from the prefix, contain delimiter will have their name, truncated after the delimiter, returned in prefixes. Duplicate prefixes are omitted.",
              "location": "query",
              "type": "string"
            },
            "endOffset": {
              "description": "Filter results to objects whose names are lexicographically before endOffset. If startOffset is also set, the objects listed will have names between startOffset (inclusive) and endOffset (exclusive).",
              "location": "query",
              "type": "string"
            },
            "includeTrailingDelimiter": {
              "description": "If true, objects that end in exactly one instance of delimiter will have their metadata included in items in addition to prefixes.",
              "location": "query",
              "type": "boolean"
            },
            "maxResults": {
              "default": "1000",
              "description": "Maximum number of items plus prefixes to return in a single page of responses. As duplicate prefixes are omitted, fewer total results may be returned than requested. The service will use this parameter or 1,000 items, whichever is smaller.",
              "format": "uint32",
              "location": "query",
              "minimum": "0",
              "type": "integer"
            },
            "pageToken": {
              "description": "A previously-returned page token representing part of the larger set of results to view.",
              "location": "query",
              "type": "string"
            },
            "prefix": {
              "description": "Filter results to objects whose names begin with this prefix.",
              "location": "query",
              "type": "string"
            },
            "projection": {
              "description": "Set of properties to return. Defaults to noAcl.",
              "enum": [
                "full",
                "noAcl"
              ],
              "enumDescriptions": [
                "Include all properties.",
                "Omit the owner, acl property."
              ],
              "location": "query",
              "type": "string"
            },
            "startOffset": {
              "description": "Filter results to objects whose names are lexicographically equal to or after startOffset. If endOffset is also set, the objects listed will have names between startOffset (inclusive) and endOffset (exclusive).",
              "location": "query",
              "type": "string"
            },
            "userProject": {
              "description": "The project to be billed for this request. Required for Requester Pays buckets.",
              "location": "query",
              "type": "string"
            },
            "versions": {
              "description": "If true, lists all versions of an object as distinct results. The default is false. For more information, see Object Versioning.",
              "location": "query",
              "type": "boolean"
            }
          },
          "path": "b/{bucket}/o/watch",
          "request": {
            "$ref": "Channel",
            "parameterName": "resource"
          },
          "response": {
            "$ref": "Channel"
          },
          "scopes": [
            "https://www.googleapis.com/auth/cloud-platform",
            "https://www.googleapis.com/auth/cloud-platform.read-only",
            "https://www.googleapis.com/auth/devstorage.full_control",
            "https://www.googleapis.com/auth/devstorage.read_only",
            "https://www.googleapis.com/auth/devstorage.read_write"
          ],
          "supportsSubscription": true
        }
      }
    },
    "operations": {
      "methods": {
        "cancel": {
          "description": "Starts asynchronous cancellation on a long-running operation. The server makes a best effort to cancel the operation, but success is not guaranteed.",
          "httpMethod": "POST",
          "id": "storage.buckets.operations.cancel",
          "parameterOrder": [
            "bucket",
            "operationId"
          ],
          "parameters": {
            "bucket": {
              "description": "The parent bucket of the operation resource.",
              "location": "path",
              "required": true,
              "type": "string"
            },
            "operationId": {
              "description": "The ID of the operation resource.",
              "location": "path",
              "required": true,
              "type": "string"
            }
          },
          "path": "b/{bucket}/operations/{operationId}/cancel",
          "scopes": [
            "https://www.googleapis.com/auth/cloud-platform",
            "https://www.googleapis.com/auth/devstorage.full_control",
            "https://www.googleapis.com/auth/devstorage.read_write"
          ]
        },
        "get": {
          "description": "Gets the latest state of a long-running operation.",
          "httpMethod": "GET",
          "id": "storage.buckets.operations.get",
          "parameterOrder": [
            "bucket",
            "operationId"
          ],
          "parameters": {
            "bucket": {
              "description": "The parent bucket of the operation resource.",
              "location": "path",
              "required": true,
              "type": "string"
            },
            "operationId": {
              "description": "The ID of the operation resource.",
              "location": "path",
              "required": true,
              "type": "string"
            }
          },
          "path": "b/{bucket}/operations/{operationId}",
          "response": {
            "$ref": "GoogleLongrunningOperation"
          },
          "scopes": [
            "https://www.googleapis.com/auth/cloud-platform",
            "https://www.googleapis.com/auth/cloud-platform.read-only",
            "https://www.googleapis.com/auth/devstorage.full_control",
            "https://www.googleapis.com/auth/devstorage.read_only",
            "https://www.googleapis.com/auth/devstorage.read_write"
          ]
        },
        "list": {
          "description": "Lists operations that match the specified filter in the request.",
          "httpMethod": "GET",
          "id": "storage.buckets.operations.list",
          "parameterOrder": [
            "bucket"
          ],
          "parameters": {
            "bucket": {
              "description": "Name of the bucket in which to look for operations.",
              "location": "path",
              "required": true,
              "type": "string"
            },
            "filter": {
              "description": "A filter to narrow down results to a preferred subset. The filtering language is documented in more detail in [AIP-160](https://google.aip.dev/160).",
              "location": "query",
              "type": "string"
            },
            "pageSize": {
              "description": "Maximum number of items to return in a single page of responses. Fewer total results may be returned than requested. The service uses this parameter or 100 items, whichever is smaller.",
              "format": "int32",
              "location": "query",
              "minimum": "0",
              "type": "integer"
            },
            "pageToken": {
              "description": "A previously-returned page token representing part of the larger set of results to view.",
              "location": "query",
              "type": "string"
            }
          },
          "path": "b/{bucket}/operations",
          "response": {
            "$ref": "GoogleLongrunningListOperationsResponse"
          },
          "scopes": [
            "https://www.googleapis.com/auth/cloud-platform",
            "https://www.googleapis.com/auth/cloud-platform.read-only",
            "https://www.googleapis.com/auth/devstorage.full_control",
            "https://www.googleapis.com/auth/devstorage.read_only",
            "https://www.googleapis.com/auth/devstorage.read_write"
          ]
        }
      }
    },
    "projects": {
      "resources": {
        "hmacKeys": {
          "methods": {
            "create": {
              "description": "Creates a new HMAC key for the specified service account.",
              "httpMethod": "POST",
              "id": "storage.projects.hmacKeys.create",
              "parameterOrder": [
                "projectId",
                "serviceAccountEmail"
              ],
              "parameters": {
                "projectId": {
                  "description": "Project ID owning the service account.",
                  "location": "path",
                  "required": true,
                  "type": "string"
                },
                "serviceAccountEmail": {
                  "description": "Email address of the service account.",
                  "location": "query",
                  "required": true,
                  "type": "string"
                },
                "userProject": {
                  "description": "The project to be billed for this request.",
                  "location": "query",
                  "type": "string"
                }
              },
              "path": "projects/{projectId}/hmacKeys",
              "response": {
                "$ref": "HmacKey"
              },
              "scopes": [
                "https://www.googleapis.com/auth/cloud-platform",
                "https://www.googleapis.com/auth/devstorage.full_control"
              ]
            },
            "delete": {
              "description": "Deletes an HMAC key.",
              "httpMethod": "DELETE",
              "id": "storage.projects.hmacKeys.delete",
              "parameterOrder": [
                "projectId",
                "accessId"
              ],
              "parameters": {
                "accessId": {
                  "description": "Name of the HMAC key to be deleted.",
                  "location": "path",
                  "required": true,
                  "type": "string"
                },
                "projectId": {
                  "description": "Project ID owning the requested key",
                  "location": "path",
                  "required": true,
                  "type": "string"
                },
                "userProject": {
                  "description": "The project to be billed for this request.",
                  "location": "query",
                  "type": "string"
                }
              },
              "path": "projects/{projectId}/hmacKeys/{accessId}",
              "scopes": [
                "https://www.googleapis.com/auth/cloud-platform",
                "https://www.googleapis.com/auth/devstorage.full_control",
                "https://www.googleapis.com/auth/devstorage.read_write"
              ]
            },
            "get": {
              "description": "Retrieves an HMAC key's metadata",
              "httpMethod": "GET",
              "id": "storage.projects.hmacKeys.get",
              "parameterOrder": [
                "projectId",
                "accessId"
              ],
              "parameters": {
                "accessId": {
                  "description": "Name of the HMAC key.",
                  "location": "path",
                  "required": true,
                  "type": "string"
                },
                "projectId": {
                  "description": "Project ID owning the service account of the requested key.",
                  "location": "path",
                  "required": true,
                  "type": "string"
                },
                "userProject": {
                  "description": "The project to be billed for this request.",
                  "location": "query",
                  "type": "string"
                }
              },
              "path": "projects/{projectId}/hmacKeys/{accessId}",
              "response": {
                "$ref": "HmacKeyMetadata"
              },
              "scopes": [
                "https://www.googleapis.com/auth/cloud-platform",
                "https://www.googleapis.com/auth/cloud-platform.read-only",
                "https://www.googleapis.com/auth/devstorage.full_control",
                "https://www.googleapis.com/auth/devstorage.read_only"
              ]
            },
            "list": {
              "description": "Retrieves a list of HMAC keys matching the criteria.",
              "httpMethod": "GET",
              "id": "storage.projects.hmacKeys.list",
              "parameterOrder": [
                "projectId"
              ],
              "parameters": {
                "maxResults": {
                  "default": "250",
                  "description": "Maximum number of items to return in a single page of responses. The service uses this parameter or 250 items, whichever is smaller. The max number of items per page will also be limited by the number of distinct service accounts in the response. If the number of service accounts in a single response is too high, the page will truncated and a next page token will be returned.",
                  "format": "uint32",
                  "location": "query",
                  "minimum": "0",
                  "type": "integer"
                },
                "pageToken": {
                  "description": "A previously-returned page token representing part of the larger set of results to view.",
                  "location": "query",
                  "type": "string"
                },
                "projectId": {
                  "description": "Name of the project in which to look for HMAC keys.",
                  "location": "path",
                  "required": true,
                  "type": "string"
                },
                "serviceAccountEmail": {
                  "description": "If present, only keys for the given service account are returned.",
                  "location": "query",
                  "type": "string"
                },
                "showDeletedKeys": {
                  "description": "Whether or not to show keys in the DELETED state.",
                  "location": "query",
                  "type": "boolean"
                },
                "userProject": {
                  "description": "The project to be billed for this request.",
                  "location": "query",
                  "type": "string"
                }
              },
              "path": "projects/{projectId}/hmacKeys",
              "response": {
                "$ref": "HmacKeysMetadata"
              },
              "scopes": [
                "https://www.googleapis.com/auth/cloud-platform",
                "https://www.googleapis.com/auth/cloud-platform.read-only",
                "https://www.googleapis.com/auth/devstorage.full_control",
                "https://www.googleapis.com/auth/devstorage.read_only"
              ]
            },
            "update": {
              "description": "Updates the state of an HMAC key. See the HMAC Key resource descriptor for valid states.",
              "httpMethod": "PUT",
              "id": "storage.projects.hmacKeys.update",
              "parameterOrder": [
                "projectId",
                "accessId"
              ],
              "parameters": {
                "accessId": {
                  "description": "Name of the HMAC key being updated.",
                  "location": "path",
                  "required": true,
                  "type": "string"
                },
                "projectId": {
                  "description": "Project ID owning the service account of the updated key.",
                  "location": "path",
                  "required": true,
                  "type": "string"
                },
                "userProject": {
                  "description": "The project to be billed for this request.",
                  "location": "query",
                  "type": "string"
                }
              },
              "path": "projects/{projectId}/hmacKeys/{accessId}",
              "request": {
                "$ref": "HmacKeyMetadata"
              },
              "response": {
                "$ref": "HmacKeyMetadata"
              },
              "scopes": [
                "https://www.googleapis.com/auth/cloud-platform",
                "https://www.googleapis.com/auth/devstorage.full_control"
              ]
            }
          }
        },
        "serviceAccount": {
          "methods": {
            "get": {
              "description": "Get the email address of this project's Google Cloud Storage service account.",
              "httpMethod": "GET",
              "id": "storage.projects.serviceAccount.get",
              "parameterOrder": [
                "projectId"
              ],
              "parameters": {
                "projectId": {
                  "description": "Project ID",
                  "location": "path",
                  "required": true,
                  "type": "string"
                },
                "userProject": {
                  "description": "The project to be billed for this request.",
                  "location": "query",
                  "type": "string"
                }
              },
              "path": "projects/{projectId}/serviceAccount",
              "response": {
                "$ref": "ServiceAccount"
              },
              "scopes": [
                "https://www.googleapis.com/auth/cloud-platform",
                "https://www.googleapis.com/auth/cloud-platform.read-only",
                "https://www.googleapis.com/auth/devstorage.full_control",
                "https://www.googleapis.com/auth/devstorage.read_only",
                "https://www.googleapis.com/auth/devstorage.read_write"
              ]
            }
          }
        }
      }
    }
  },
<<<<<<< HEAD
  "revision": "20231117",
=======
  "revision": "20240105",
>>>>>>> 9262e966
  "rootUrl": "https://storage.googleapis.com/",
  "schemas": {
    "AnywhereCache": {
      "description": "An Anywhere Cache instance.",
      "id": "AnywhereCache",
      "properties": {
        "admissionPolicy": {
          "description": "The cache-level entry admission policy.",
          "type": "string"
        },
        "anywhereCacheId": {
          "description": "The ID of the Anywhere cache instance.",
          "type": "string"
        },
        "bucket": {
          "description": "The name of the bucket containing this cache instance.",
          "type": "string"
        },
        "createTime": {
          "description": "The creation time of the cache instance in RFC 3339 format.",
          "format": "date-time",
          "type": "string"
        },
        "id": {
          "description": "The ID of the resource, including the project number, bucket name and anywhere cache ID.",
          "type": "string"
        },
        "kind": {
          "default": "storage#anywhereCache",
          "description": "The kind of item this is. For Anywhere Cache, this is always storage#anywhereCache.",
          "type": "string"
        },
        "pendingUpdate": {
          "description": "True if the cache instance has an active Update long-running operation.",
          "type": "boolean"
        },
        "selfLink": {
          "description": "The link to this cache instance.",
          "type": "string"
        },
        "state": {
          "description": "The current state of the cache instance.",
          "type": "string"
        },
        "ttl": {
          "description": "The TTL of all cache entries in whole seconds. e.g., \"7200s\". ",
          "format": "google-duration",
          "type": "string"
        },
        "updateTime": {
          "description": "The modification time of the cache instance metadata in RFC 3339 format.",
          "format": "date-time",
          "type": "string"
        },
        "zone": {
          "description": "The zone in which the cache instance is running. For example, us-central1-a.",
          "type": "string"
        }
      },
      "type": "object"
    },
    "AnywhereCaches": {
      "description": "A list of Anywhere Caches.",
      "id": "AnywhereCaches",
      "properties": {
        "items": {
          "description": "The list of items.",
          "items": {
            "$ref": "AnywhereCache"
          },
          "type": "array"
        },
        "kind": {
          "default": "storage#anywhereCaches",
          "description": "The kind of item this is. For lists of Anywhere Caches, this is always storage#anywhereCaches.",
          "type": "string"
        },
        "nextPageToken": {
          "description": "The continuation token, used to page through large result sets. Provide this value in a subsequent request to return the next page of results.",
          "type": "string"
        }
      },
      "type": "object"
    },
    "Bucket": {
      "description": "A bucket.",
      "id": "Bucket",
      "properties": {
        "acl": {
          "annotations": {
            "required": [
              "storage.buckets.update"
            ]
          },
          "description": "Access controls on the bucket.",
          "items": {
            "$ref": "BucketAccessControl"
          },
          "type": "array"
        },
        "autoclass": {
          "description": "The bucket's Autoclass configuration.",
          "properties": {
            "enabled": {
              "description": "Whether or not Autoclass is enabled on this bucket",
              "type": "boolean"
            },
            "terminalStorageClass": {
              "description": "The storage class that objects in the bucket eventually transition to if they are not read for a certain length of time. Valid values are NEARLINE and ARCHIVE.",
              "type": "string"
            },
            "terminalStorageClassUpdateTime": {
              "description": "A date and time in RFC 3339 format representing the time of the most recent update to \"terminalStorageClass\".",
              "format": "date-time",
              "type": "string"
            },
            "toggleTime": {
              "description": "A date and time in RFC 3339 format representing the instant at which \"enabled\" was last toggled.",
              "format": "date-time",
              "type": "string"
            }
          },
          "type": "object"
        },
        "billing": {
          "description": "The bucket's billing configuration.",
          "properties": {
            "requesterPays": {
              "description": "When set to true, Requester Pays is enabled for this bucket.",
              "type": "boolean"
            }
          },
          "type": "object"
        },
        "cors": {
          "description": "The bucket's Cross-Origin Resource Sharing (CORS) configuration.",
          "items": {
            "properties": {
              "maxAgeSeconds": {
                "description": "The value, in seconds, to return in the  Access-Control-Max-Age header used in preflight responses.",
                "format": "int32",
                "type": "integer"
              },
              "method": {
                "description": "The list of HTTP methods on which to include CORS response headers, (GET, OPTIONS, POST, etc) Note: \"*\" is permitted in the list of methods, and means \"any method\".",
                "items": {
                  "type": "string"
                },
                "type": "array"
              },
              "origin": {
                "description": "The list of Origins eligible to receive CORS response headers. Note: \"*\" is permitted in the list of origins, and means \"any Origin\".",
                "items": {
                  "type": "string"
                },
                "type": "array"
              },
              "responseHeader": {
                "description": "The list of HTTP headers other than the simple response headers to give permission for the user-agent to share across domains.",
                "items": {
                  "type": "string"
                },
                "type": "array"
              }
            },
            "type": "object"
          },
          "type": "array"
        },
        "customPlacementConfig": {
          "description": "The bucket's custom placement configuration for Custom Dual Regions.",
          "properties": {
            "dataLocations": {
              "description": "The list of regional locations in which data is placed.",
              "items": {
                "type": "string"
              },
              "type": "array"
            }
          },
          "type": "object"
        },
        "defaultEventBasedHold": {
          "description": "The default value for event-based hold on newly created objects in this bucket. Event-based hold is a way to retain objects indefinitely until an event occurs, signified by the hold's release. After being released, such objects will be subject to bucket-level retention (if any). One sample use case of this flag is for banks to hold loan documents for at least 3 years after loan is paid in full. Here, bucket-level retention is 3 years and the event is loan being paid in full. In this example, these objects will be held intact for any number of years until the event has occurred (event-based hold on the object is released) and then 3 more years after that. That means retention duration of the objects begins from the moment event-based hold transitioned from true to false. Objects under event-based hold cannot be deleted, overwritten or archived until the hold is removed.",
          "type": "boolean"
        },
        "defaultObjectAcl": {
          "description": "Default access controls to apply to new objects when no ACL is provided.",
          "items": {
            "$ref": "ObjectAccessControl"
          },
          "type": "array"
        },
        "encryption": {
          "description": "Encryption configuration for a bucket.",
          "properties": {
            "defaultKmsKeyName": {
              "description": "A Cloud KMS key that will be used to encrypt objects inserted into this bucket, if no encryption method is specified.",
              "type": "string"
            }
          },
          "type": "object"
        },
        "etag": {
          "description": "HTTP 1.1 Entity tag for the bucket.",
          "type": "string"
        },
        "hierarchicalNamespace": {
          "description": "The bucket's hierarchical namespace configuration.",
          "properties": {
            "enabled": {
              "description": "When set to true, hierarchical namespace is enabled for this bucket.",
              "type": "boolean"
            }
          },
          "type": "object"
        },
        "iamConfiguration": {
          "description": "The bucket's IAM configuration.",
          "properties": {
            "bucketPolicyOnly": {
              "description": "The bucket's uniform bucket-level access configuration. The feature was formerly known as Bucket Policy Only. For backward compatibility, this field will be populated with identical information as the uniformBucketLevelAccess field. We recommend using the uniformBucketLevelAccess field to enable and disable the feature.",
              "properties": {
                "enabled": {
                  "description": "If set, access is controlled only by bucket-level or above IAM policies.",
                  "type": "boolean"
                },
                "lockedTime": {
                  "description": "The deadline for changing iamConfiguration.bucketPolicyOnly.enabled from true to false in RFC 3339 format. iamConfiguration.bucketPolicyOnly.enabled may be changed from true to false until the locked time, after which the field is immutable.",
                  "format": "date-time",
                  "type": "string"
                }
              },
              "type": "object"
            },
            "publicAccessPrevention": {
              "description": "The bucket's Public Access Prevention configuration. Currently, 'inherited' and 'enforced' are supported.",
              "type": "string"
            },
            "uniformBucketLevelAccess": {
              "description": "The bucket's uniform bucket-level access configuration.",
              "properties": {
                "enabled": {
                  "description": "If set, access is controlled only by bucket-level or above IAM policies.",
                  "type": "boolean"
                },
                "lockedTime": {
                  "description": "The deadline for changing iamConfiguration.uniformBucketLevelAccess.enabled from true to false in RFC 3339  format. iamConfiguration.uniformBucketLevelAccess.enabled may be changed from true to false until the locked time, after which the field is immutable.",
                  "format": "date-time",
                  "type": "string"
                }
              },
              "type": "object"
            }
          },
          "type": "object"
        },
        "id": {
          "description": "The ID of the bucket. For buckets, the id and name properties are the same.",
          "type": "string"
        },
        "kind": {
          "default": "storage#bucket",
          "description": "The kind of item this is. For buckets, this is always storage#bucket.",
          "type": "string"
        },
        "labels": {
          "additionalProperties": {
            "description": "An individual label entry.",
            "type": "string"
          },
          "description": "User-provided labels, in key/value pairs.",
          "type": "object"
        },
        "lifecycle": {
          "description": "The bucket's lifecycle configuration. See lifecycle management for more information.",
          "properties": {
            "rule": {
              "description": "A lifecycle management rule, which is made of an action to take and the condition(s) under which the action will be taken.",
              "items": {
                "properties": {
                  "action": {
                    "description": "The action to take.",
                    "properties": {
                      "storageClass": {
                        "description": "Target storage class. Required iff the type of the action is SetStorageClass.",
                        "type": "string"
                      },
                      "type": {
                        "description": "Type of the action. Currently, only Delete, SetStorageClass, and AbortIncompleteMultipartUpload are supported.",
                        "type": "string"
                      }
                    },
                    "type": "object"
                  },
                  "condition": {
                    "description": "The condition(s) under which the action will be taken.",
                    "properties": {
                      "age": {
                        "description": "Age of an object (in days). This condition is satisfied when an object reaches the specified age.",
                        "format": "int32",
                        "type": "integer"
                      },
                      "createdBefore": {
                        "description": "A date in RFC 3339 format with only the date part (for instance, \"2013-01-15\"). This condition is satisfied when an object is created before midnight of the specified date in UTC.",
                        "format": "date",
                        "type": "string"
                      },
                      "customTimeBefore": {
                        "description": "A date in RFC 3339 format with only the date part (for instance, \"2013-01-15\"). This condition is satisfied when the custom time on an object is before this date in UTC.",
                        "format": "date",
                        "type": "string"
                      },
                      "daysSinceCustomTime": {
                        "description": "Number of days elapsed since the user-specified timestamp set on an object. The condition is satisfied if the days elapsed is at least this number. If no custom timestamp is specified on an object, the condition does not apply.",
                        "format": "int32",
                        "type": "integer"
                      },
                      "daysSinceNoncurrentTime": {
                        "description": "Number of days elapsed since the noncurrent timestamp of an object. The condition is satisfied if the days elapsed is at least this number. This condition is relevant only for versioned objects. The value of the field must be a nonnegative integer. If it's zero, the object version will become eligible for Lifecycle action as soon as it becomes noncurrent.",
                        "format": "int32",
                        "type": "integer"
                      },
                      "isLive": {
                        "description": "Relevant only for versioned objects. If the value is true, this condition matches live objects; if the value is false, it matches archived objects.",
                        "type": "boolean"
                      },
                      "matchesPattern": {
                        "description": "A regular expression that satisfies the RE2 syntax. This condition is satisfied when the name of the object matches the RE2 pattern. Note: This feature is currently in the \"Early Access\" launch stage and is only available to a whitelisted set of users; that means that this feature may be changed in backward-incompatible ways and that it is not guaranteed to be released.",
                        "type": "string"
                      },
                      "matchesPrefix": {
                        "description": "List of object name prefixes. This condition will be satisfied when at least one of the prefixes exactly matches the beginning of the object name.",
                        "items": {
                          "type": "string"
                        },
                        "type": "array"
                      },
                      "matchesStorageClass": {
                        "description": "Objects having any of the storage classes specified by this condition will be matched. Values include MULTI_REGIONAL, REGIONAL, NEARLINE, COLDLINE, ARCHIVE, STANDARD, and DURABLE_REDUCED_AVAILABILITY.",
                        "items": {
                          "type": "string"
                        },
                        "type": "array"
                      },
                      "matchesSuffix": {
                        "description": "List of object name suffixes. This condition will be satisfied when at least one of the suffixes exactly matches the end of the object name.",
                        "items": {
                          "type": "string"
                        },
                        "type": "array"
                      },
                      "noncurrentTimeBefore": {
                        "description": "A date in RFC 3339 format with only the date part (for instance, \"2013-01-15\"). This condition is satisfied when the noncurrent time on an object is before this date in UTC. This condition is relevant only for versioned objects.",
                        "format": "date",
                        "type": "string"
                      },
                      "numNewerVersions": {
                        "description": "Relevant only for versioned objects. If the value is N, this condition is satisfied when there are at least N versions (including the live version) newer than this version of the object.",
                        "format": "int32",
                        "type": "integer"
                      }
                    },
                    "type": "object"
                  }
                },
                "type": "object"
              },
              "type": "array"
            }
          },
          "type": "object"
        },
        "location": {
          "description": "The location of the bucket. Object data for objects in the bucket resides in physical storage within this region. Defaults to US. See the developer's guide for the authoritative list.",
          "type": "string"
        },
        "locationType": {
          "description": "The type of the bucket location.",
          "type": "string"
        },
        "logging": {
          "description": "The bucket's logging configuration, which defines the destination bucket and optional name prefix for the current bucket's logs.",
          "properties": {
            "logBucket": {
              "description": "The destination bucket where the current bucket's logs should be placed.",
              "type": "string"
            },
            "logObjectPrefix": {
              "description": "A prefix for log object names.",
              "type": "string"
            }
          },
          "type": "object"
        },
        "metageneration": {
          "description": "The metadata generation of this bucket.",
          "format": "int64",
          "type": "string"
        },
        "name": {
          "annotations": {
            "required": [
              "storage.buckets.insert"
            ]
          },
          "description": "The name of the bucket.",
          "type": "string"
        },
        "objectRetention": {
          "description": "The bucket's object retention config.",
          "properties": {
            "mode": {
              "description": "The bucket's object retention mode. Can be Enabled.",
              "type": "string"
            }
          },
          "type": "object"
        },
        "owner": {
          "description": "The owner of the bucket. This is always the project team's owner group.",
          "properties": {
            "entity": {
              "description": "The entity, in the form project-owner-projectId.",
              "type": "string"
            },
            "entityId": {
              "description": "The ID for the entity.",
              "type": "string"
            }
          },
          "type": "object"
        },
        "projectNumber": {
          "description": "The project number of the project the bucket belongs to.",
          "format": "uint64",
          "type": "string"
        },
        "retentionPolicy": {
          "description": "The bucket's retention policy. The retention policy enforces a minimum retention time for all objects contained in the bucket, based on their creation time. Any attempt to overwrite or delete objects younger than the retention period will result in a PERMISSION_DENIED error. An unlocked retention policy can be modified or removed from the bucket via a storage.buckets.update operation. A locked retention policy cannot be removed or shortened in duration for the lifetime of the bucket. Attempting to remove or decrease period of a locked retention policy will result in a PERMISSION_DENIED error.",
          "properties": {
            "effectiveTime": {
              "description": "Server-determined value that indicates the time from which policy was enforced and effective. This value is in RFC 3339 format.",
              "format": "date-time",
              "type": "string"
            },
            "isLocked": {
              "description": "Once locked, an object retention policy cannot be modified.",
              "type": "boolean"
            },
            "retentionPeriod": {
              "description": "The duration in seconds that objects need to be retained. Retention duration must be greater than zero and less than 100 years. Note that enforcement of retention periods less than a day is not guaranteed. Such periods should only be used for testing purposes.",
              "format": "int64",
              "type": "string"
            }
          },
          "type": "object"
        },
        "rpo": {
          "description": "The Recovery Point Objective (RPO) of this bucket. Set to ASYNC_TURBO to turn on Turbo Replication on a bucket.",
          "type": "string"
        },
        "satisfiesPZS": {
          "description": "Reserved for future use.",
          "type": "boolean"
        },
        "selfLink": {
          "description": "The URI of this bucket.",
          "type": "string"
        },
        "softDeletePolicy": {
          "description": "The bucket's soft delete policy, which defines the period of time that soft-deleted objects will be retained, and cannot be permanently deleted.",
          "properties": {
            "effectiveTime": {
              "description": "Server-determined value that indicates the time from which the policy, or one with a greater retention, was effective. This value is in RFC 3339 format.",
              "format": "date-time",
              "type": "string"
            },
            "retentionDurationSeconds": {
              "description": "The duration in seconds that soft-deleted objects in the bucket will be retained and cannot be permanently deleted.",
              "format": "int64",
              "type": "string"
            }
          },
          "type": "object"
        },
        "storageClass": {
          "description": "The bucket's default storage class, used whenever no storageClass is specified for a newly-created object. This defines how objects in the bucket are stored and determines the SLA and the cost of storage. Values include MULTI_REGIONAL, REGIONAL, STANDARD, NEARLINE, COLDLINE, ARCHIVE, and DURABLE_REDUCED_AVAILABILITY. If this value is not specified when the bucket is created, it will default to STANDARD. For more information, see storage classes.",
          "type": "string"
        },
        "timeCreated": {
          "description": "The creation time of the bucket in RFC 3339 format.",
          "format": "date-time",
          "type": "string"
        },
        "updated": {
          "description": "The modification time of the bucket in RFC 3339 format.",
          "format": "date-time",
          "type": "string"
        },
        "versioning": {
          "description": "The bucket's versioning configuration.",
          "properties": {
            "enabled": {
              "description": "While set to true, versioning is fully enabled for this bucket.",
              "type": "boolean"
            }
          },
          "type": "object"
        },
        "website": {
          "description": "The bucket's website configuration, controlling how the service behaves when accessing bucket contents as a web site. See the Static Website Examples for more information.",
          "properties": {
            "mainPageSuffix": {
              "description": "If the requested object path is missing, the service will ensure the path has a trailing '/', append this suffix, and attempt to retrieve the resulting object. This allows the creation of index.html objects to represent directory pages.",
              "type": "string"
            },
            "notFoundPage": {
              "description": "If the requested object path is missing, and any mainPageSuffix object is missing, if applicable, the service will return the named object from this bucket as the content for a 404 Not Found result.",
              "type": "string"
            }
          },
          "type": "object"
        }
      },
      "type": "object"
    },
    "BucketAccessControl": {
      "description": "An access-control entry.",
      "id": "BucketAccessControl",
      "properties": {
        "bucket": {
          "description": "The name of the bucket.",
          "type": "string"
        },
        "domain": {
          "description": "The domain associated with the entity, if any.",
          "type": "string"
        },
        "email": {
          "description": "The email address associated with the entity, if any.",
          "type": "string"
        },
        "entity": {
          "annotations": {
            "required": [
              "storage.bucketAccessControls.insert"
            ]
          },
          "description": "The entity holding the permission, in one of the following forms: \n- user-userId \n- user-email \n- group-groupId \n- group-email \n- domain-domain \n- project-team-projectId \n- allUsers \n- allAuthenticatedUsers Examples: \n- The user liz@example.com would be user-liz@example.com. \n- The group example@googlegroups.com would be group-example@googlegroups.com. \n- To refer to all members of the Google Apps for Business domain example.com, the entity would be domain-example.com.",
          "type": "string"
        },
        "entityId": {
          "description": "The ID for the entity, if any.",
          "type": "string"
        },
        "etag": {
          "description": "HTTP 1.1 Entity tag for the access-control entry.",
          "type": "string"
        },
        "id": {
          "description": "The ID of the access-control entry.",
          "type": "string"
        },
        "kind": {
          "default": "storage#bucketAccessControl",
          "description": "The kind of item this is. For bucket access control entries, this is always storage#bucketAccessControl.",
          "type": "string"
        },
        "projectTeam": {
          "description": "The project team associated with the entity, if any.",
          "properties": {
            "projectNumber": {
              "description": "The project number.",
              "type": "string"
            },
            "team": {
              "description": "The team.",
              "type": "string"
            }
          },
          "type": "object"
        },
        "role": {
          "annotations": {
            "required": [
              "storage.bucketAccessControls.insert"
            ]
          },
          "description": "The access permission for the entity.",
          "type": "string"
        },
        "selfLink": {
          "description": "The link to this access-control entry.",
          "type": "string"
        }
      },
      "type": "object"
    },
    "BucketAccessControls": {
      "description": "An access-control list.",
      "id": "BucketAccessControls",
      "properties": {
        "items": {
          "description": "The list of items.",
          "items": {
            "$ref": "BucketAccessControl"
          },
          "type": "array"
        },
        "kind": {
          "default": "storage#bucketAccessControls",
          "description": "The kind of item this is. For lists of bucket access control entries, this is always storage#bucketAccessControls.",
          "type": "string"
        }
      },
      "type": "object"
    },
    "Buckets": {
      "description": "A list of buckets.",
      "id": "Buckets",
      "properties": {
        "items": {
          "description": "The list of items.",
          "items": {
            "$ref": "Bucket"
          },
          "type": "array"
        },
        "kind": {
          "default": "storage#buckets",
          "description": "The kind of item this is. For lists of buckets, this is always storage#buckets.",
          "type": "string"
        },
        "nextPageToken": {
          "description": "The continuation token, used to page through large result sets. Provide this value in a subsequent request to return the next page of results.",
          "type": "string"
        }
      },
      "type": "object"
    },
    "BulkRestoreObjectsRequest": {
      "description": "A bulk restore objects request.",
      "id": "BulkRestoreObjectsRequest",
      "properties": {
        "allowOverwrite": {
          "description": "If false (default), the restore will not overwrite live objects with the same name at the destination. This means some deleted objects may be skipped. If true, live objects will be overwritten resulting in a noncurrent object (if versioning is enabled). If versioning is not enabled, overwriting the object will result in a soft-deleted object. In either case, if a noncurrent object already exists with the same name, a live version can be written without issue.",
          "type": "boolean"
        },
        "copySourceAcl": {
          "description": "If true, copies the source object's ACL; otherwise, uses the bucket's default object ACL. The default is false.",
          "type": "boolean"
        },
        "matchGlobs": {
          "description": "Restores only the objects matching any of the specified glob(s). If this parameter is not specified, all objects will be restored within the specified time range.",
          "items": {
            "type": "string"
          },
          "type": "array"
        },
        "softDeletedAfterTime": {
          "description": "Restores only the objects that were soft-deleted after this time.",
          "format": "date-time",
          "type": "string"
        },
        "softDeletedBeforeTime": {
          "description": "Restores only the objects that were soft-deleted before this time.",
          "format": "date-time",
          "type": "string"
        }
      },
      "type": "object"
    },
    "Channel": {
      "description": "An notification channel used to watch for resource changes.",
      "id": "Channel",
      "properties": {
        "address": {
          "description": "The address where notifications are delivered for this channel.",
          "type": "string"
        },
        "expiration": {
          "description": "Date and time of notification channel expiration, expressed as a Unix timestamp, in milliseconds. Optional.",
          "format": "int64",
          "type": "string"
        },
        "id": {
          "description": "A UUID or similar unique string that identifies this channel.",
          "type": "string"
        },
        "kind": {
          "default": "api#channel",
          "description": "Identifies this as a notification channel used to watch for changes to a resource, which is \"api#channel\".",
          "type": "string"
        },
        "params": {
          "additionalProperties": {
            "description": "Declares a new parameter by name.",
            "type": "string"
          },
          "description": "Additional parameters controlling delivery channel behavior. Optional.",
          "type": "object"
        },
        "payload": {
          "description": "A Boolean value to indicate whether payload is wanted. Optional.",
          "type": "boolean"
        },
        "resourceId": {
          "description": "An opaque ID that identifies the resource being watched on this channel. Stable across different API versions.",
          "type": "string"
        },
        "resourceUri": {
          "description": "A version-specific identifier for the watched resource.",
          "type": "string"
        },
        "token": {
          "description": "An arbitrary string delivered to the target address with each notification delivered over this channel. Optional.",
          "type": "string"
        },
        "type": {
          "description": "The type of delivery mechanism used for this channel.",
          "type": "string"
        }
      },
      "type": "object"
    },
    "ComposeRequest": {
      "description": "A Compose request.",
      "id": "ComposeRequest",
      "properties": {
        "destination": {
          "$ref": "Object",
          "description": "Properties of the resulting object."
        },
        "kind": {
          "default": "storage#composeRequest",
          "description": "The kind of item this is.",
          "type": "string"
        },
        "sourceObjects": {
          "annotations": {
            "required": [
              "storage.objects.compose"
            ]
          },
          "description": "The list of source objects that will be concatenated into a single object.",
          "items": {
            "properties": {
              "generation": {
                "description": "The generation of this object to use as the source.",
                "format": "int64",
                "type": "string"
              },
              "name": {
                "annotations": {
                  "required": [
                    "storage.objects.compose"
                  ]
                },
                "description": "The source object's name. All source objects must reside in the same bucket.",
                "type": "string"
              },
              "objectPreconditions": {
                "description": "Conditions that must be met for this operation to execute.",
                "properties": {
                  "ifGenerationMatch": {
                    "description": "Only perform the composition if the generation of the source object that would be used matches this value. If this value and a generation are both specified, they must be the same value or the call will fail.",
                    "format": "int64",
                    "type": "string"
                  }
                },
                "type": "object"
              }
            },
            "type": "object"
          },
          "type": "array"
        }
      },
      "type": "object"
    },
    "Expr": {
      "description": "Represents an expression text. Example: title: \"User account presence\" description: \"Determines whether the request has a user account\" expression: \"size(request.user) \u003e 0\"",
      "id": "Expr",
      "properties": {
        "description": {
          "description": "An optional description of the expression. This is a longer text which describes the expression, e.g. when hovered over it in a UI.",
          "type": "string"
        },
        "expression": {
          "description": "Textual representation of an expression in Common Expression Language syntax. The application context of the containing message determines which well-known feature set of CEL is supported.",
          "type": "string"
        },
        "location": {
          "description": "An optional string indicating the location of the expression for error reporting, e.g. a file name and a position in the file.",
          "type": "string"
        },
        "title": {
          "description": "An optional title for the expression, i.e. a short string describing its purpose. This can be used e.g. in UIs which allow to enter the expression.",
          "type": "string"
        }
      },
      "type": "object"
    },
    "Folder": {
      "description": "A folder. Only available in buckets with hierarchical namespace enabled.",
      "id": "Folder",
      "properties": {
        "bucket": {
          "description": "The name of the bucket containing this folder.",
          "type": "string"
        },
        "id": {
          "description": "The ID of the folder, including the bucket name, folder name.",
          "type": "string"
        },
        "kind": {
          "default": "storage#folder",
          "description": "The kind of item this is. For folders, this is always storage#folder.",
          "type": "string"
        },
        "metadata": {
          "additionalProperties": {
            "description": "An individual metadata entry.",
            "type": "string"
          },
          "description": "User-provided metadata, in key/value pairs.",
          "type": "object"
        },
        "metageneration": {
          "description": "The version of the metadata for this folder. Used for preconditions and for detecting changes in metadata.",
          "format": "int64",
          "type": "string"
        },
        "name": {
          "description": "The name of the folder. Required if not specified by URL parameter.",
          "type": "string"
        },
        "pendingRenameInfo": {
          "description": "Only present if the folder is part of an ongoing rename folder operation. Contains information which can be used to query the operation status.",
          "properties": {
            "operationId": {
              "description": "The ID of the rename folder operation.",
              "type": "string"
            }
          },
          "type": "object"
        },
        "selfLink": {
          "description": "The link to this folder.",
          "type": "string"
        },
        "timeCreated": {
          "description": "The creation time of the folder in RFC 3339 format.",
          "format": "date-time",
          "type": "string"
        },
        "updated": {
          "description": "The modification time of the folder metadata in RFC 3339 format.",
          "format": "date-time",
          "type": "string"
        }
      },
      "type": "object"
    },
    "Folders": {
      "description": "A list of folders.",
      "id": "Folders",
      "properties": {
        "items": {
          "description": "The list of items.",
          "items": {
            "$ref": "Folder"
          },
          "type": "array"
        },
        "kind": {
          "default": "storage#folders",
          "description": "The kind of item this is. For lists of folders, this is always storage#folders.",
          "type": "string"
        },
        "nextPageToken": {
          "description": "The continuation token, used to page through large result sets. Provide this value in a subsequent request to return the next page of results.",
          "type": "string"
        }
      },
      "type": "object"
    },
    "GoogleLongrunningListOperationsResponse": {
      "description": "The response message for storage.buckets.operations.list.",
      "id": "GoogleLongrunningListOperationsResponse",
      "properties": {
        "nextPageToken": {
          "description": "The continuation token, used to page through large result sets. Provide this value in a subsequent request to return the next page of results.",
          "type": "string"
        },
        "operations": {
          "description": "A list of operations that matches the specified filter in the request.",
          "items": {
            "$ref": "GoogleLongrunningOperation"
          },
          "type": "array"
        }
      },
      "type": "object"
    },
    "GoogleLongrunningOperation": {
      "description": "This resource represents a long-running operation that is the result of a network API call.",
      "id": "GoogleLongrunningOperation",
      "properties": {
        "done": {
          "description": "If the value is \"false\", it means the operation is still in progress. If \"true\", the operation is completed, and either \"error\" or \"response\" is available.",
          "type": "boolean"
        },
        "error": {
          "$ref": "GoogleRpcStatus",
          "description": "The error result of the operation in case of failure or cancellation."
        },
        "metadata": {
          "additionalProperties": {
            "description": "Properties of the object. Contains field @type with type URL.",
            "type": "any"
          },
          "description": "Service-specific metadata associated with the operation. It typically contains progress information and common metadata such as create time. Some services might not provide such metadata. Any method that returns a long-running operation should document the metadata type, if any.",
          "type": "object"
        },
        "name": {
          "description": "The server-assigned name, which is only unique within the same service that originally returns it. If you use the default HTTP mapping, the \"name\" should be a resource name ending with \"operations/{operationId}\".",
          "type": "string"
        },
        "response": {
          "additionalProperties": {
            "description": "Properties of the object. Contains field @type with type URL.",
            "type": "any"
          },
          "description": "The normal response of the operation in case of success. If the original method returns no data on success, such as \"Delete\", the response is google.protobuf.Empty. If the original method is standard Get/Create/Update, the response should be the resource. For other methods, the response should have the type \"XxxResponse\", where \"Xxx\" is the original method name. For example, if the original method name is \"TakeSnapshot()\", the inferred response type is \"TakeSnapshotResponse\".",
          "type": "object"
        }
      },
      "type": "object"
    },
    "GoogleRpcStatus": {
      "description": "The \"Status\" type defines a logical error model that is suitable for different programming environments, including REST APIs and RPC APIs. It is used by [gRPC](https://github.com/grpc). Each \"Status\" message contains three pieces of data: error code, error message, and error details. You can find out more about this error model and how to work with it in the [API Design Guide](https://cloud.google.com/apis/design/errors).",
      "id": "GoogleRpcStatus",
      "properties": {
        "code": {
          "description": "The status code, which should be an enum value of google.rpc.Code.",
          "format": "int32",
          "type": "integer"
        },
        "details": {
          "description": "A list of messages that carry the error details. There is a common set of message types for APIs to use.",
          "items": {
            "additionalProperties": {
              "description": "Properties of the object. Contains field @type with type URL.",
              "type": "any"
            },
            "type": "object"
          },
          "type": "array"
        },
        "message": {
          "description": "A developer-facing error message, which should be in English.",
          "type": "string"
        }
      },
      "type": "object"
    },
    "HmacKey": {
      "description": "JSON template to produce a JSON-style HMAC Key resource for Create responses.",
      "id": "HmacKey",
      "properties": {
        "kind": {
          "default": "storage#hmacKey",
          "description": "The kind of item this is. For HMAC keys, this is always storage#hmacKey.",
          "type": "string"
        },
        "metadata": {
          "$ref": "HmacKeyMetadata",
          "description": "Key metadata."
        },
        "secret": {
          "description": "HMAC secret key material.",
          "type": "string"
        }
      },
      "type": "object"
    },
    "HmacKeyMetadata": {
      "description": "JSON template to produce a JSON-style HMAC Key metadata resource.",
      "id": "HmacKeyMetadata",
      "properties": {
        "accessId": {
          "description": "The ID of the HMAC Key.",
          "type": "string"
        },
        "etag": {
          "description": "HTTP 1.1 Entity tag for the HMAC key.",
          "type": "string"
        },
        "id": {
          "description": "The ID of the HMAC key, including the Project ID and the Access ID.",
          "type": "string"
        },
        "kind": {
          "default": "storage#hmacKeyMetadata",
          "description": "The kind of item this is. For HMAC Key metadata, this is always storage#hmacKeyMetadata.",
          "type": "string"
        },
        "projectId": {
          "description": "Project ID owning the service account to which the key authenticates.",
          "type": "string"
        },
        "selfLink": {
          "description": "The link to this resource.",
          "type": "string"
        },
        "serviceAccountEmail": {
          "description": "The email address of the key's associated service account.",
          "type": "string"
        },
        "state": {
          "description": "The state of the key. Can be one of ACTIVE, INACTIVE, or DELETED.",
          "type": "string"
        },
        "timeCreated": {
          "description": "The creation time of the HMAC key in RFC 3339 format.",
          "format": "date-time",
          "type": "string"
        },
        "updated": {
          "description": "The last modification time of the HMAC key metadata in RFC 3339 format.",
          "format": "date-time",
          "type": "string"
        }
      },
      "type": "object"
    },
    "HmacKeysMetadata": {
      "description": "A list of hmacKeys.",
      "id": "HmacKeysMetadata",
      "properties": {
        "items": {
          "description": "The list of items.",
          "items": {
            "$ref": "HmacKeyMetadata"
          },
          "type": "array"
        },
        "kind": {
          "default": "storage#hmacKeysMetadata",
          "description": "The kind of item this is. For lists of hmacKeys, this is always storage#hmacKeysMetadata.",
          "type": "string"
        },
        "nextPageToken": {
          "description": "The continuation token, used to page through large result sets. Provide this value in a subsequent request to return the next page of results.",
          "type": "string"
        }
      },
      "type": "object"
    },
    "ManagedFolder": {
      "description": "A managed folder.",
      "id": "ManagedFolder",
      "properties": {
        "bucket": {
          "description": "The name of the bucket containing this managed folder.",
          "type": "string"
        },
        "createTime": {
          "description": "The creation time of the managed folder in RFC 3339 format.",
          "format": "date-time",
          "type": "string"
        },
        "id": {
          "description": "The ID of the managed folder, including the bucket name and managed folder name.",
          "type": "string"
        },
        "kind": {
          "default": "storage#managedFolder",
          "description": "The kind of item this is. For managed folders, this is always storage#managedFolder.",
          "type": "string"
        },
        "metageneration": {
          "description": "The version of the metadata for this managed folder. Used for preconditions and for detecting changes in metadata.",
          "format": "int64",
          "type": "string"
        },
        "name": {
          "description": "The name of the managed folder. Required if not specified by URL parameter.",
          "type": "string"
        },
        "selfLink": {
          "description": "The link to this managed folder.",
          "type": "string"
        },
        "updateTime": {
          "description": "The last update time of the managed folder metadata in RFC 3339 format.",
          "format": "date-time",
          "type": "string"
        }
      },
      "type": "object"
    },
    "ManagedFolders": {
      "description": "A list of managed folders.",
      "id": "ManagedFolders",
      "properties": {
        "items": {
          "description": "The list of items.",
          "items": {
            "$ref": "ManagedFolder"
          },
          "type": "array"
        },
        "kind": {
          "default": "storage#managedFolders",
          "description": "The kind of item this is. For lists of managed folders, this is always storage#managedFolders.",
          "type": "string"
        },
        "nextPageToken": {
          "description": "The continuation token, used to page through large result sets. Provide this value in a subsequent request to return the next page of results.",
          "type": "string"
        }
      },
      "type": "object"
    },
    "Notification": {
      "description": "A subscription to receive Google PubSub notifications.",
      "id": "Notification",
      "properties": {
        "custom_attributes": {
          "additionalProperties": {
            "type": "string"
          },
          "description": "An optional list of additional attributes to attach to each Cloud PubSub message published for this notification subscription.",
          "type": "object"
        },
        "etag": {
          "description": "HTTP 1.1 Entity tag for this subscription notification.",
          "type": "string"
        },
        "event_types": {
          "description": "If present, only send notifications about listed event types. If empty, sent notifications for all event types.",
          "items": {
            "type": "string"
          },
          "type": "array"
        },
        "id": {
          "description": "The ID of the notification.",
          "type": "string"
        },
        "kind": {
          "default": "storage#notification",
          "description": "The kind of item this is. For notifications, this is always storage#notification.",
          "type": "string"
        },
        "object_name_prefix": {
          "description": "If present, only apply this notification configuration to object names that begin with this prefix.",
          "type": "string"
        },
        "payload_format": {
          "annotations": {
            "required": [
              "storage.notifications.insert"
            ]
          },
          "default": "JSON_API_V1",
          "description": "The desired content of the Payload.",
          "type": "string"
        },
        "selfLink": {
          "description": "The canonical URL of this notification.",
          "type": "string"
        },
        "topic": {
          "annotations": {
            "required": [
              "storage.notifications.insert"
            ]
          },
          "description": "The Cloud PubSub topic to which this subscription publishes. Formatted as: '//pubsub.googleapis.com/projects/{project-identifier}/topics/{my-topic}'",
          "type": "string"
        }
      },
      "type": "object"
    },
    "Notifications": {
      "description": "A list of notification subscriptions.",
      "id": "Notifications",
      "properties": {
        "items": {
          "description": "The list of items.",
          "items": {
            "$ref": "Notification"
          },
          "type": "array"
        },
        "kind": {
          "default": "storage#notifications",
          "description": "The kind of item this is. For lists of notifications, this is always storage#notifications.",
          "type": "string"
        }
      },
      "type": "object"
    },
    "Object": {
      "description": "An object.",
      "id": "Object",
      "properties": {
        "acl": {
          "annotations": {
            "required": [
              "storage.objects.update"
            ]
          },
          "description": "Access controls on the object.",
          "items": {
            "$ref": "ObjectAccessControl"
          },
          "type": "array"
        },
        "bucket": {
          "description": "The name of the bucket containing this object.",
          "type": "string"
        },
        "cacheControl": {
          "description": "Cache-Control directive for the object data. If omitted, and the object is accessible to all anonymous users, the default will be public, max-age=3600.",
          "type": "string"
        },
        "componentCount": {
          "description": "Number of underlying components that make up this object. Components are accumulated by compose operations.",
          "format": "int32",
          "type": "integer"
        },
        "contentDisposition": {
          "description": "Content-Disposition of the object data.",
          "type": "string"
        },
        "contentEncoding": {
          "description": "Content-Encoding of the object data.",
          "type": "string"
        },
        "contentLanguage": {
          "description": "Content-Language of the object data.",
          "type": "string"
        },
        "contentType": {
          "description": "Content-Type of the object data. If an object is stored without a Content-Type, it is served as application/octet-stream.",
          "type": "string"
        },
        "crc32c": {
          "description": "CRC32c checksum, as described in RFC 4960, Appendix B; encoded using base64 in big-endian byte order. For more information about using the CRC32c checksum, see Hashes and ETags: Best Practices.",
          "type": "string"
        },
        "customTime": {
          "description": "A timestamp in RFC 3339 format specified by the user for an object.",
          "format": "date-time",
          "type": "string"
        },
        "customerEncryption": {
          "description": "Metadata of customer-supplied encryption key, if the object is encrypted by such a key.",
          "properties": {
            "encryptionAlgorithm": {
              "description": "The encryption algorithm.",
              "type": "string"
            },
            "keySha256": {
              "description": "SHA256 hash value of the encryption key.",
              "type": "string"
            }
          },
          "type": "object"
        },
        "etag": {
          "description": "HTTP 1.1 Entity tag for the object.",
          "type": "string"
        },
        "eventBasedHold": {
          "description": "Whether an object is under event-based hold. Event-based hold is a way to retain objects until an event occurs, which is signified by the hold's release (i.e. this value is set to false). After being released (set to false), such objects will be subject to bucket-level retention (if any). One sample use case of this flag is for banks to hold loan documents for at least 3 years after loan is paid in full. Here, bucket-level retention is 3 years and the event is the loan being paid in full. In this example, these objects will be held intact for any number of years until the event has occurred (event-based hold on the object is released) and then 3 more years after that. That means retention duration of the objects begins from the moment event-based hold transitioned from true to false.",
          "type": "boolean"
        },
        "generation": {
          "description": "The content generation of this object. Used for object versioning.",
          "format": "int64",
          "type": "string"
        },
        "hardDeleteTime": {
          "description": "This is the time (in the future) when the soft-deleted object will no longer be restorable. It is equal to the soft delete time plus the current soft delete retention duration of the bucket.",
          "format": "date-time",
          "type": "string"
        },
        "id": {
          "description": "The ID of the object, including the bucket name, object name, and generation number.",
          "type": "string"
        },
        "kind": {
          "default": "storage#object",
          "description": "The kind of item this is. For objects, this is always storage#object.",
          "type": "string"
        },
        "kmsKeyName": {
          "description": "Not currently supported. Specifying the parameter causes the request to fail with status code 400 - Bad Request.",
          "type": "string"
        },
        "md5Hash": {
          "description": "MD5 hash of the data; encoded using base64. For more information about using the MD5 hash, see Hashes and ETags: Best Practices.",
          "type": "string"
        },
        "mediaLink": {
          "description": "Media download link.",
          "type": "string"
        },
        "metadata": {
          "additionalProperties": {
            "description": "An individual metadata entry.",
            "type": "string"
          },
          "description": "User-provided metadata, in key/value pairs.",
          "type": "object"
        },
        "metageneration": {
          "description": "The version of the metadata for this object at this generation. Used for preconditions and for detecting changes in metadata. A metageneration number is only meaningful in the context of a particular generation of a particular object.",
          "format": "int64",
          "type": "string"
        },
        "name": {
          "description": "The name of the object. Required if not specified by URL parameter.",
          "type": "string"
        },
        "owner": {
          "description": "The owner of the object. This will always be the uploader of the object.",
          "properties": {
            "entity": {
              "description": "The entity, in the form user-userId.",
              "type": "string"
            },
            "entityId": {
              "description": "The ID for the entity.",
              "type": "string"
            }
          },
          "type": "object"
        },
        "retention": {
          "description": "A collection of object level retention parameters.",
          "properties": {
            "mode": {
              "description": "The bucket's object retention mode, can only be Unlocked or Locked.",
              "type": "string"
            },
            "retainUntilTime": {
              "description": "A time in RFC 3339 format until which object retention protects this object.",
              "format": "date-time",
              "type": "string"
            }
          },
          "type": "object"
        },
        "retentionExpirationTime": {
          "description": "A server-determined value that specifies the earliest time that the object's retention period expires. This value is in RFC 3339 format. Note 1: This field is not provided for objects with an active event-based hold, since retention expiration is unknown until the hold is removed. Note 2: This value can be provided even when temporary hold is set (so that the user can reason about policy without having to first unset the temporary hold).",
          "format": "date-time",
          "type": "string"
        },
        "selfLink": {
          "description": "The link to this object.",
          "type": "string"
        },
        "size": {
          "description": "Content-Length of the data in bytes.",
          "format": "uint64",
          "type": "string"
        },
        "softDeleteTime": {
          "description": "The time at which the object became soft-deleted in RFC 3339 format.",
          "format": "date-time",
          "type": "string"
        },
        "storageClass": {
          "description": "Storage class of the object.",
          "type": "string"
        },
        "temporaryHold": {
          "description": "Whether an object is under temporary hold. While this flag is set to true, the object is protected against deletion and overwrites. A common use case of this flag is regulatory investigations where objects need to be retained while the investigation is ongoing. Note that unlike event-based hold, temporary hold does not impact retention expiration time of an object.",
          "type": "boolean"
        },
        "timeCreated": {
          "description": "The creation time of the object in RFC 3339 format.",
          "format": "date-time",
          "type": "string"
        },
        "timeDeleted": {
          "description": "The time at which the object became noncurrent in RFC 3339 format. Will be returned if and only if this version of the object has been deleted.",
          "format": "date-time",
          "type": "string"
        },
        "timeStorageClassUpdated": {
          "description": "The time at which the object's storage class was last changed. When the object is initially created, it will be set to timeCreated.",
          "format": "date-time",
          "type": "string"
        },
        "updated": {
          "description": "The modification time of the object metadata in RFC 3339 format. Set initially to object creation time and then updated whenever any metadata of the object changes. This includes changes made by a requester, such as modifying custom metadata, as well as changes made by Cloud Storage on behalf of a requester, such as changing the storage class based on an Object Lifecycle Configuration.",
          "format": "date-time",
          "type": "string"
        }
      },
      "type": "object"
    },
    "ObjectAccessControl": {
      "description": "An access-control entry.",
      "id": "ObjectAccessControl",
      "properties": {
        "bucket": {
          "description": "The name of the bucket.",
          "type": "string"
        },
        "domain": {
          "description": "The domain associated with the entity, if any.",
          "type": "string"
        },
        "email": {
          "description": "The email address associated with the entity, if any.",
          "type": "string"
        },
        "entity": {
          "annotations": {
            "required": [
              "storage.defaultObjectAccessControls.insert",
              "storage.objectAccessControls.insert"
            ]
          },
          "description": "The entity holding the permission, in one of the following forms: \n- user-userId \n- user-email \n- group-groupId \n- group-email \n- domain-domain \n- project-team-projectId \n- allUsers \n- allAuthenticatedUsers Examples: \n- The user liz@example.com would be user-liz@example.com. \n- The group example@googlegroups.com would be group-example@googlegroups.com. \n- To refer to all members of the Google Apps for Business domain example.com, the entity would be domain-example.com.",
          "type": "string"
        },
        "entityId": {
          "description": "The ID for the entity, if any.",
          "type": "string"
        },
        "etag": {
          "description": "HTTP 1.1 Entity tag for the access-control entry.",
          "type": "string"
        },
        "generation": {
          "description": "The content generation of the object, if applied to an object.",
          "format": "int64",
          "type": "string"
        },
        "id": {
          "description": "The ID of the access-control entry.",
          "type": "string"
        },
        "kind": {
          "default": "storage#objectAccessControl",
          "description": "The kind of item this is. For object access control entries, this is always storage#objectAccessControl.",
          "type": "string"
        },
        "object": {
          "description": "The name of the object, if applied to an object.",
          "type": "string"
        },
        "projectTeam": {
          "description": "The project team associated with the entity, if any.",
          "properties": {
            "projectNumber": {
              "description": "The project number.",
              "type": "string"
            },
            "team": {
              "description": "The team.",
              "type": "string"
            }
          },
          "type": "object"
        },
        "role": {
          "annotations": {
            "required": [
              "storage.defaultObjectAccessControls.insert",
              "storage.objectAccessControls.insert"
            ]
          },
          "description": "The access permission for the entity.",
          "type": "string"
        },
        "selfLink": {
          "description": "The link to this access-control entry.",
          "type": "string"
        }
      },
      "type": "object"
    },
    "ObjectAccessControls": {
      "description": "An access-control list.",
      "id": "ObjectAccessControls",
      "properties": {
        "items": {
          "description": "The list of items.",
          "items": {
            "$ref": "ObjectAccessControl"
          },
          "type": "array"
        },
        "kind": {
          "default": "storage#objectAccessControls",
          "description": "The kind of item this is. For lists of object access control entries, this is always storage#objectAccessControls.",
          "type": "string"
        }
      },
      "type": "object"
    },
    "Objects": {
      "description": "A list of objects.",
      "id": "Objects",
      "properties": {
        "items": {
          "description": "The list of items.",
          "items": {
            "$ref": "Object"
          },
          "type": "array"
        },
        "kind": {
          "default": "storage#objects",
          "description": "The kind of item this is. For lists of objects, this is always storage#objects.",
          "type": "string"
        },
        "nextPageToken": {
          "description": "The continuation token, used to page through large result sets. Provide this value in a subsequent request to return the next page of results.",
          "type": "string"
        },
        "prefixes": {
          "description": "The list of prefixes of objects matching-but-not-listed up to and including the requested delimiter.",
          "items": {
            "type": "string"
          },
          "type": "array"
        }
      },
      "type": "object"
    },
    "Policy": {
      "description": "A bucket/object/managedFolder IAM policy.",
      "id": "Policy",
      "properties": {
        "bindings": {
          "annotations": {
            "required": [
              "storage.buckets.setIamPolicy",
              "storage.objects.setIamPolicy",
              "storage.managedFolders.setIamPolicy"
            ]
          },
          "description": "An association between a role, which comes with a set of permissions, and members who may assume that role.",
          "items": {
            "properties": {
              "condition": {
                "$ref": "Expr",
                "description": "The condition that is associated with this binding. NOTE: an unsatisfied condition will not allow user access via current binding. Different bindings, including their conditions, are examined independently."
              },
              "members": {
                "annotations": {
                  "required": [
                    "storage.buckets.setIamPolicy",
                    "storage.objects.setIamPolicy",
                    "storage.managedFolders.setIamPolicy"
                  ]
                },
                "description": "A collection of identifiers for members who may assume the provided role. Recognized identifiers are as follows:  \n- allUsers — A special identifier that represents anyone on the internet; with or without a Google account.  \n- allAuthenticatedUsers — A special identifier that represents anyone who is authenticated with a Google account or a service account.  \n- user:emailid — An email address that represents a specific account. For example, user:alice@gmail.com or user:joe@example.com.  \n- serviceAccount:emailid — An email address that represents a service account. For example,  serviceAccount:my-other-app@appspot.gserviceaccount.com .  \n- group:emailid — An email address that represents a Google group. For example, group:admins@example.com.  \n- domain:domain — A Google Apps domain name that represents all the users of that domain. For example, domain:google.com or domain:example.com.  \n- projectOwner:projectid — Owners of the given project. For example, projectOwner:my-example-project  \n- projectEditor:projectid — Editors of the given project. For example, projectEditor:my-example-project  \n- projectViewer:projectid — Viewers of the given project. For example, projectViewer:my-example-project",
                "items": {
                  "type": "string"
                },
                "type": "array"
              },
              "role": {
                "annotations": {
                  "required": [
                    "storage.buckets.setIamPolicy",
                    "storage.objects.setIamPolicy",
                    "storage.managedFolders.setIamPolicy"
                  ]
                },
                "description": "The role to which members belong. Two types of roles are supported: new IAM roles, which grant permissions that do not map directly to those provided by ACLs, and legacy IAM roles, which do map directly to ACL permissions. All roles are of the format roles/storage.specificRole.\nThe new IAM roles are:  \n- roles/storage.admin — Full control of Google Cloud Storage resources.  \n- roles/storage.objectViewer — Read-Only access to Google Cloud Storage objects.  \n- roles/storage.objectCreator — Access to create objects in Google Cloud Storage.  \n- roles/storage.objectAdmin — Full control of Google Cloud Storage objects.   The legacy IAM roles are:  \n- roles/storage.legacyObjectReader — Read-only access to objects without listing. Equivalent to an ACL entry on an object with the READER role.  \n- roles/storage.legacyObjectOwner — Read/write access to existing objects without listing. Equivalent to an ACL entry on an object with the OWNER role.  \n- roles/storage.legacyBucketReader — Read access to buckets with object listing. Equivalent to an ACL entry on a bucket with the READER role.  \n- roles/storage.legacyBucketWriter — Read access to buckets with object listing/creation/deletion. Equivalent to an ACL entry on a bucket with the WRITER role.  \n- roles/storage.legacyBucketOwner — Read and write access to existing buckets with object listing/creation/deletion. Equivalent to an ACL entry on a bucket with the OWNER role.",
                "type": "string"
              }
            },
            "type": "object"
          },
          "type": "array"
        },
        "etag": {
          "description": "HTTP 1.1  Entity tag for the policy.",
          "format": "byte",
          "type": "string"
        },
        "kind": {
          "default": "storage#policy",
          "description": "The kind of item this is. For policies, this is always storage#policy. This field is ignored on input.",
          "type": "string"
        },
        "resourceId": {
          "description": "The ID of the resource to which this policy belongs. Will be of the form projects/_/buckets/bucket for buckets, projects/_/buckets/bucket/objects/object for objects, and projects/_/buckets/bucket/managedFolders/managedFolder. A specific generation may be specified by appending #generationNumber to the end of the object name, e.g. projects/_/buckets/my-bucket/objects/data.txt#17. The current generation can be denoted with #0. This field is ignored on input.",
          "type": "string"
        },
        "version": {
          "description": "The IAM policy format version.",
          "format": "int32",
          "type": "integer"
        }
      },
      "type": "object"
    },
    "RewriteResponse": {
      "description": "A rewrite response.",
      "id": "RewriteResponse",
      "properties": {
        "done": {
          "description": "true if the copy is finished; otherwise, false if the copy is in progress. This property is always present in the response.",
          "type": "boolean"
        },
        "kind": {
          "default": "storage#rewriteResponse",
          "description": "The kind of item this is.",
          "type": "string"
        },
        "objectSize": {
          "description": "The total size of the object being copied in bytes. This property is always present in the response.",
          "format": "int64",
          "type": "string"
        },
        "resource": {
          "$ref": "Object",
          "description": "A resource containing the metadata for the copied-to object. This property is present in the response only when copying completes."
        },
        "rewriteToken": {
          "description": "A token to use in subsequent requests to continue copying data. This token is present in the response only when there is more data to copy.",
          "type": "string"
        },
        "totalBytesRewritten": {
          "description": "The total bytes written so far, which can be used to provide a waiting user with a progress indicator. This property is always present in the response.",
          "format": "int64",
          "type": "string"
        }
      },
      "type": "object"
    },
    "ServiceAccount": {
      "description": "A subscription to receive Google PubSub notifications.",
      "id": "ServiceAccount",
      "properties": {
        "email_address": {
          "description": "The ID of the notification.",
          "type": "string"
        },
        "kind": {
          "default": "storage#serviceAccount",
          "description": "The kind of item this is. For notifications, this is always storage#notification.",
          "type": "string"
        }
      },
      "type": "object"
    },
    "TestIamPermissionsResponse": {
      "description": "A storage.(buckets|objects|managedFolders).testIamPermissions response.",
      "id": "TestIamPermissionsResponse",
      "properties": {
        "kind": {
          "default": "storage#testIamPermissionsResponse",
          "description": "The kind of item this is.",
          "type": "string"
        },
        "permissions": {
          "description": "The permissions held by the caller. Permissions are always of the format storage.resource.capability, where resource is one of buckets, objects, or managedFolders. The supported permissions are as follows:  \n- storage.buckets.delete — Delete bucket.  \n- storage.buckets.get — Read bucket metadata.  \n- storage.buckets.getIamPolicy — Read bucket IAM policy.  \n- storage.buckets.create — Create bucket.  \n- storage.buckets.list — List buckets.  \n- storage.buckets.setIamPolicy — Update bucket IAM policy.  \n- storage.buckets.update — Update bucket metadata.  \n- storage.objects.delete — Delete object.  \n- storage.objects.get — Read object data and metadata.  \n- storage.objects.getIamPolicy — Read object IAM policy.  \n- storage.objects.create — Create object.  \n- storage.objects.list — List objects.  \n- storage.objects.setIamPolicy — Update object IAM policy.  \n- storage.objects.update — Update object metadata. \n- storage.managedFolders.delete — Delete managed folder.  \n- storage.managedFolders.get — Read managed folder metadata.  \n- storage.managedFolders.getIamPolicy — Read managed folder IAM policy.  \n- storage.managedFolders.create — Create managed folder.  \n- storage.managedFolders.list — List managed folders.  \n- storage.managedFolders.setIamPolicy — Update managed folder IAM policy.",
          "items": {
            "type": "string"
          },
          "type": "array"
        }
      },
      "type": "object"
    }
  },
  "servicePath": "storage/v1/",
  "title": "Cloud Storage JSON API",
  "version": "v1"
}<|MERGE_RESOLUTION|>--- conflicted
+++ resolved
@@ -26,9 +26,6 @@
   "description": "Stores and retrieves potentially large, immutable data objects.",
   "discoveryVersion": "v1",
   "documentationLink": "https://developers.google.com/storage/docs/json_api/",
-<<<<<<< HEAD
-  "etag": "\"38383938373230313033363637363637353533\"",
-=======
   "endpoints": [
     {
       "description": "Regional Endpoint",
@@ -37,7 +34,6 @@
     }
   ],
   "etag": "\"3136323232353032373039383637313835303036\"",
->>>>>>> 9262e966
   "icons": {
     "x16": "https://www.google.com/images/icons/product/cloud_storage-16.png",
     "x32": "https://www.google.com/images/icons/product/cloud_storage-32.png"
@@ -4044,11 +4040,7 @@
       }
     }
   },
-<<<<<<< HEAD
-  "revision": "20231117",
-=======
   "revision": "20240105",
->>>>>>> 9262e966
   "rootUrl": "https://storage.googleapis.com/",
   "schemas": {
     "AnywhereCache": {
