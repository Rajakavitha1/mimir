apiVersion: v1
kind: Namespace
metadata:
  name: default
---
apiVersion: policy/v1
kind: PodDisruptionBudget
metadata:
  labels:
    name: alertmanager
  name: alertmanager
  namespace: default
spec:
  maxUnavailable: 1
  selector:
    matchLabels:
      name: alertmanager
---
apiVersion: policy/v1
kind: PodDisruptionBudget
metadata:
  labels:
    name: compactor
  name: compactor
  namespace: default
spec:
  maxUnavailable: 1
  selector:
    matchLabels:
      name: compactor
---
apiVersion: policy/v1
kind: PodDisruptionBudget
metadata:
  labels:
    name: distributor
  name: distributor
  namespace: default
spec:
  maxUnavailable: 1
  selector:
    matchLabels:
      name: distributor
---
apiVersion: policy/v1
kind: PodDisruptionBudget
metadata:
  labels:
    name: ingester
  name: ingester
  namespace: default
spec:
  maxUnavailable: 1
  selector:
    matchLabels:
      name: ingester
---
apiVersion: policy/v1
kind: PodDisruptionBudget
metadata:
  labels:
    name: memcached
  name: memcached
  namespace: default
spec:
  maxUnavailable: 1
  selector:
    matchLabels:
      name: memcached
---
apiVersion: policy/v1
kind: PodDisruptionBudget
metadata:
  labels:
    name: memcached-frontend
  name: memcached-frontend
  namespace: default
spec:
  maxUnavailable: 1
  selector:
    matchLabels:
      name: memcached-frontend
---
apiVersion: policy/v1
kind: PodDisruptionBudget
metadata:
  labels:
    name: memcached-index-queries
  name: memcached-index-queries
  namespace: default
spec:
  maxUnavailable: 1
  selector:
    matchLabels:
      name: memcached-index-queries
---
apiVersion: policy/v1
kind: PodDisruptionBudget
metadata:
  labels:
    name: memcached-metadata
  name: memcached-metadata
  namespace: default
spec:
  maxUnavailable: 1
  selector:
    matchLabels:
      name: memcached-metadata
---
apiVersion: policy/v1
kind: PodDisruptionBudget
metadata:
  labels:
    name: querier
  name: querier
  namespace: default
spec:
  maxUnavailable: 1
  selector:
    matchLabels:
      name: querier
---
apiVersion: policy/v1
kind: PodDisruptionBudget
metadata:
  labels:
    name: query-frontend
  name: query-frontend
  namespace: default
spec:
  maxUnavailable: 1
  selector:
    matchLabels:
      name: query-frontend
---
apiVersion: policy/v1
kind: PodDisruptionBudget
metadata:
  labels:
    name: query-scheduler
  name: query-scheduler
  namespace: default
spec:
  maxUnavailable: 1
  selector:
    matchLabels:
      name: query-scheduler
---
apiVersion: policy/v1
kind: PodDisruptionBudget
metadata:
  labels:
    name: ruler
  name: ruler
  namespace: default
spec:
  maxUnavailable: 1
  selector:
    matchLabels:
      name: ruler
---
apiVersion: policy/v1
kind: PodDisruptionBudget
metadata:
  labels:
    name: store-gateway
  name: store-gateway
  namespace: default
spec:
  maxUnavailable: 2
  selector:
    matchLabels:
      name: store-gateway
---
apiVersion: v1
data:
  overrides.yaml: |
    overrides: {}
kind: ConfigMap
metadata:
  name: overrides
  namespace: default
---
apiVersion: v1
kind: Service
metadata:
  labels:
    name: alertmanager
  name: alertmanager
  namespace: default
spec:
  clusterIP: None
  ports:
  - name: alertmanager-http-metrics
    port: 8080
    targetPort: 8080
  - name: alertmanager-grpc
    port: 9095
    targetPort: 9095
  - name: alertmanager-gossip-ring
    port: 7946
    targetPort: 7946
  selector:
    name: alertmanager
---
apiVersion: v1
kind: Service
metadata:
  labels:
    name: compactor
  name: compactor
  namespace: default
spec:
  clusterIP: None
  ports:
  - name: compactor-http-metrics
    port: 8080
    targetPort: 8080
  - name: compactor-grpc
    port: 9095
    targetPort: 9095
  - name: compactor-gossip-ring
    port: 7946
    targetPort: 7946
  selector:
    name: compactor
---
apiVersion: v1
kind: Service
metadata:
  labels:
    name: distributor
  name: distributor
  namespace: default
spec:
  clusterIP: None
  ports:
  - name: distributor-http-metrics
    port: 8080
    targetPort: 8080
  - name: distributor-grpc
    port: 9095
    targetPort: 9095
  - name: distributor-gossip-ring
    port: 7946
    targetPort: 7946
  selector:
    name: distributor
---
apiVersion: v1
kind: Service
metadata:
  name: gossip-ring
  namespace: default
spec:
  clusterIP: None
  ports:
  - appProtocol: tcp
    name: gossip-ring
    port: 7946
    protocol: TCP
    targetPort: 7946
  selector:
    gossip_ring_member: "true"
---
apiVersion: v1
kind: Service
metadata:
  labels:
    name: ingester
  name: ingester
  namespace: default
spec:
  ports:
  - name: ingester-http-metrics
    port: 8080
    targetPort: 8080
  - name: ingester-grpc
    port: 9095
    targetPort: 9095
  - name: ingester-gossip-ring
    port: 7946
    targetPort: 7946
  selector:
    name: ingester
---
apiVersion: v1
kind: Service
metadata:
  labels:
    name: memcached
  name: memcached
  namespace: default
spec:
  clusterIP: None
  ports:
  - name: memcached-client
    port: 11211
    targetPort: 11211
  - name: exporter-http-metrics
    port: 9150
    targetPort: 9150
  selector:
    name: memcached
---
apiVersion: v1
kind: Service
metadata:
  labels:
    name: memcached-frontend
  name: memcached-frontend
  namespace: default
spec:
  clusterIP: None
  ports:
  - name: memcached-client
    port: 11211
    targetPort: 11211
  - name: exporter-http-metrics
    port: 9150
    targetPort: 9150
  selector:
    name: memcached-frontend
---
apiVersion: v1
kind: Service
metadata:
  labels:
    name: memcached-index-queries
  name: memcached-index-queries
  namespace: default
spec:
  clusterIP: None
  ports:
  - name: memcached-client
    port: 11211
    targetPort: 11211
  - name: exporter-http-metrics
    port: 9150
    targetPort: 9150
  selector:
    name: memcached-index-queries
---
apiVersion: v1
kind: Service
metadata:
  labels:
    name: memcached-metadata
  name: memcached-metadata
  namespace: default
spec:
  clusterIP: None
  ports:
  - name: memcached-client
    port: 11211
    targetPort: 11211
  - name: exporter-http-metrics
    port: 9150
    targetPort: 9150
  selector:
    name: memcached-metadata
---
apiVersion: v1
kind: Service
metadata:
  labels:
    name: querier
  name: querier
  namespace: default
spec:
  ports:
  - name: querier-http-metrics
    port: 8080
    targetPort: 8080
  - name: querier-grpc
    port: 9095
    targetPort: 9095
  - name: querier-gossip-ring
    port: 7946
    targetPort: 7946
  selector:
    name: querier
---
apiVersion: v1
kind: Service
metadata:
  labels:
    name: query-frontend
  name: query-frontend
  namespace: default
spec:
  ports:
  - name: query-frontend-http-metrics
    port: 8080
    targetPort: 8080
  - name: query-frontend-grpc
    port: 9095
    targetPort: 9095
  selector:
    name: query-frontend
---
apiVersion: v1
kind: Service
metadata:
  labels:
    name: query-scheduler
  name: query-scheduler
  namespace: default
spec:
  ports:
  - name: query-scheduler-http-metrics
    port: 8080
    targetPort: 8080
  - name: query-scheduler-grpc
    port: 9095
    targetPort: 9095
  selector:
    name: query-scheduler
---
apiVersion: v1
kind: Service
metadata:
  labels:
    name: query-scheduler
  name: query-scheduler-discovery
  namespace: default
spec:
  clusterIP: None
  ports:
  - name: query-scheduler-http-metrics
    port: 8080
    targetPort: 8080
  - name: query-scheduler-grpc
    port: 9095
    targetPort: 9095
  publishNotReadyAddresses: true
  selector:
    name: query-scheduler
---
apiVersion: v1
kind: Service
metadata:
  labels:
    name: ruler
  name: ruler
  namespace: default
spec:
  ports:
  - name: ruler-http-metrics
    port: 8080
    targetPort: 8080
  - name: ruler-grpc
    port: 9095
    targetPort: 9095
  selector:
    name: ruler
---
apiVersion: v1
kind: Service
metadata:
  labels:
    name: store-gateway
  name: store-gateway
  namespace: default
spec:
  ports:
  - name: store-gateway-http-metrics
    port: 8080
    targetPort: 8080
  - name: store-gateway-grpc
    port: 9095
    targetPort: 9095
  - name: store-gateway-gossip-ring
    port: 7946
    targetPort: 7946
  selector:
    name: store-gateway
---
apiVersion: apps/v1
kind: Deployment
metadata:
  name: distributor
  namespace: default
spec:
  minReadySeconds: 10
  replicas: 3
  revisionHistoryLimit: 10
  selector:
    matchLabels:
      name: distributor
  strategy:
    rollingUpdate:
      maxSurge: 15%
      maxUnavailable: 0
  template:
    metadata:
      labels:
        gossip_ring_member: "true"
        name: distributor
    spec:
      containers:
      - args:
        - -distributor.ha-tracker.enable=true
        - -distributor.ha-tracker.enable-for-all-users=true
        - -distributor.ha-tracker.etcd.endpoints=etcd-client.default.svc.cluster.local.:2379
        - -distributor.ha-tracker.prefix=prom_ha/
        - -distributor.ha-tracker.store=etcd
        - -distributor.health-check-ingesters=true
        - -distributor.ingestion-burst-size=200000
        - -distributor.ingestion-rate-limit=10000
        - -distributor.ring.prefix=
        - -distributor.ring.store=memberlist
        - -ingester.ring.heartbeat-timeout=10m
        - -ingester.ring.prefix=
        - -ingester.ring.replication-factor=3
        - -ingester.ring.store=memberlist
        - -mem-ballast-size-bytes=1073741824
        - -memberlist.bind-port=7946
        - -memberlist.join=dns+gossip-ring.default.svc.cluster.local.:7946
        - -runtime-config.file=/etc/mimir/overrides.yaml
        - -server.grpc.keepalive.max-connection-age=2m
        - -server.grpc.keepalive.max-connection-age-grace=5m
        - -server.grpc.keepalive.max-connection-idle=1m
        - -server.grpc.keepalive.min-time-between-pings=10s
        - -server.grpc.keepalive.ping-without-stream-allowed=true
        - -server.http-listen-port=8080
        - -target=distributor
        - -usage-stats.installation-mode=jsonnet
        env:
        - name: GOMAXPROCS
          value: "8"
<<<<<<< HEAD
        image: grafana/mimir:2.10.5
=======
        image: grafana/mimir:2.11.0
>>>>>>> c8939ea5
        imagePullPolicy: IfNotPresent
        name: distributor
        ports:
        - containerPort: 8080
          name: http-metrics
        - containerPort: 9095
          name: grpc
        - containerPort: 7946
          name: gossip-ring
        readinessProbe:
          httpGet:
            path: /ready
            port: 8080
          initialDelaySeconds: 15
          timeoutSeconds: 1
        resources:
          limits:
            memory: 4Gi
          requests:
            cpu: "2"
            memory: 2Gi
        volumeMounts:
        - mountPath: /etc/mimir
          name: overrides
      topologySpreadConstraints:
      - labelSelector:
          matchLabels:
            name: distributor
        maxSkew: 1
        topologyKey: kubernetes.io/hostname
        whenUnsatisfiable: ScheduleAnyway
      volumes:
      - configMap:
          name: overrides
        name: overrides
---
apiVersion: apps/v1
kind: Deployment
metadata:
  name: querier
  namespace: default
spec:
  minReadySeconds: 10
  replicas: 6
  revisionHistoryLimit: 10
  selector:
    matchLabels:
      name: querier
  strategy:
    rollingUpdate:
      maxSurge: 15%
      maxUnavailable: 0
  template:
    metadata:
      labels:
        gossip_ring_member: "true"
        name: querier
    spec:
      containers:
      - args:
        - -blocks-storage.bucket-store.metadata-cache.backend=memcached
        - -blocks-storage.bucket-store.metadata-cache.memcached.addresses=dnssrvnoa+memcached-metadata.default.svc.cluster.local.:11211
        - -blocks-storage.bucket-store.metadata-cache.memcached.max-async-concurrency=50
        - -blocks-storage.bucket-store.metadata-cache.memcached.max-item-size=1048576
        - -blocks-storage.bucket-store.sync-dir=/data/tsdb
        - -blocks-storage.bucket-store.sync-interval=15m
        - -blocks-storage.s3.bucket-name=blocks-bucket
        - -common.storage.backend=s3
        - -common.storage.s3.endpoint=s3.dualstack.eu-west-1.amazonaws.com
        - -distributor.health-check-ingesters=true
        - -ingester.ring.heartbeat-timeout=10m
        - -ingester.ring.prefix=
        - -ingester.ring.replication-factor=3
        - -ingester.ring.store=memberlist
        - -mem-ballast-size-bytes=268435456
        - -memberlist.bind-port=7946
        - -memberlist.join=dns+gossip-ring.default.svc.cluster.local.:7946
        - -querier.frontend-client.grpc-max-send-msg-size=104857600
        - -querier.max-concurrent=8
        - -querier.max-partial-query-length=768h
        - -querier.scheduler-address=query-scheduler-discovery.default.svc.cluster.local.:9095
        - -runtime-config.file=/etc/mimir/overrides.yaml
        - -server.grpc.keepalive.min-time-between-pings=10s
        - -server.grpc.keepalive.ping-without-stream-allowed=true
        - -server.http-listen-port=8080
        - -store-gateway.sharding-ring.prefix=
        - -store-gateway.sharding-ring.replication-factor=3
        - -store-gateway.sharding-ring.store=memberlist
        - -target=querier
        - -usage-stats.installation-mode=jsonnet
        env:
        - name: GOMAXPROCS
          value: "5"
        - name: JAEGER_REPORTER_MAX_QUEUE_SIZE
<<<<<<< HEAD
          value: "5000"
        image: grafana/mimir:2.10.5
=======
          value: "1024"
        image: grafana/mimir:2.11.0
>>>>>>> c8939ea5
        imagePullPolicy: IfNotPresent
        name: querier
        ports:
        - containerPort: 8080
          name: http-metrics
        - containerPort: 9095
          name: grpc
        - containerPort: 7946
          name: gossip-ring
        readinessProbe:
          httpGet:
            path: /ready
            port: 8080
          initialDelaySeconds: 15
          timeoutSeconds: 1
        resources:
          limits:
            memory: 24Gi
          requests:
            cpu: "1"
            memory: 12Gi
        volumeMounts:
        - mountPath: /etc/mimir
          name: overrides
      topologySpreadConstraints:
      - labelSelector:
          matchLabels:
            name: querier
        maxSkew: 1
        topologyKey: kubernetes.io/hostname
        whenUnsatisfiable: ScheduleAnyway
      volumes:
      - configMap:
          name: overrides
        name: overrides
---
apiVersion: apps/v1
kind: Deployment
metadata:
  name: query-frontend
  namespace: default
spec:
  minReadySeconds: 10
  replicas: 2
  revisionHistoryLimit: 10
  selector:
    matchLabels:
      name: query-frontend
  strategy:
    rollingUpdate:
      maxSurge: 15%
      maxUnavailable: 0
  template:
    metadata:
      labels:
        name: query-frontend
    spec:
      containers:
      - args:
        - -query-frontend.cache-results=true
        - -query-frontend.max-cache-freshness=10m
        - -query-frontend.max-total-query-length=12000h
        - -query-frontend.query-sharding-target-series-per-shard=2500
        - -query-frontend.results-cache.backend=memcached
        - -query-frontend.results-cache.memcached.addresses=dnssrvnoa+memcached-frontend.default.svc.cluster.local.:11211
        - -query-frontend.results-cache.memcached.max-item-size=5242880
        - -query-frontend.results-cache.memcached.timeout=500ms
        - -query-frontend.scheduler-address=query-scheduler-discovery.default.svc.cluster.local.:9095
        - -runtime-config.file=/etc/mimir/overrides.yaml
        - -server.grpc.keepalive.min-time-between-pings=10s
        - -server.grpc.keepalive.ping-without-stream-allowed=true
        - -server.http-listen-port=8080
        - -target=query-frontend
        - -usage-stats.installation-mode=jsonnet
<<<<<<< HEAD
        image: grafana/mimir:2.10.5
=======
        image: grafana/mimir:2.11.0
>>>>>>> c8939ea5
        imagePullPolicy: IfNotPresent
        name: query-frontend
        ports:
        - containerPort: 8080
          name: http-metrics
        - containerPort: 9095
          name: grpc
        readinessProbe:
          httpGet:
            path: /ready
            port: 8080
          initialDelaySeconds: 15
          timeoutSeconds: 1
        resources:
          limits:
            memory: 1200Mi
          requests:
            cpu: "2"
            memory: 600Mi
        volumeMounts:
        - mountPath: /etc/mimir
          name: overrides
      topologySpreadConstraints:
      - labelSelector:
          matchLabels:
            name: query-frontend
        maxSkew: 1
        topologyKey: kubernetes.io/hostname
        whenUnsatisfiable: ScheduleAnyway
      volumes:
      - configMap:
          name: overrides
        name: overrides
---
apiVersion: apps/v1
kind: Deployment
metadata:
  name: query-scheduler
  namespace: default
spec:
  minReadySeconds: 10
  replicas: 2
  revisionHistoryLimit: 10
  selector:
    matchLabels:
      name: query-scheduler
  strategy:
    rollingUpdate:
      maxSurge: 1
      maxUnavailable: 0
  template:
    metadata:
      labels:
        name: query-scheduler
    spec:
      affinity:
        podAntiAffinity:
          requiredDuringSchedulingIgnoredDuringExecution:
          - labelSelector:
              matchLabels:
                name: query-scheduler
            topologyKey: kubernetes.io/hostname
      containers:
      - args:
        - -query-scheduler.max-outstanding-requests-per-tenant=100
        - -server.grpc.keepalive.min-time-between-pings=10s
        - -server.grpc.keepalive.ping-without-stream-allowed=true
        - -server.http-listen-port=8080
        - -target=query-scheduler
        - -usage-stats.installation-mode=jsonnet
<<<<<<< HEAD
        image: grafana/mimir:2.10.5
=======
        image: grafana/mimir:2.11.0
>>>>>>> c8939ea5
        imagePullPolicy: IfNotPresent
        name: query-scheduler
        ports:
        - containerPort: 8080
          name: http-metrics
        - containerPort: 9095
          name: grpc
        readinessProbe:
          httpGet:
            path: /ready
            port: 8080
          initialDelaySeconds: 15
          timeoutSeconds: 1
        resources:
          limits:
            memory: 2Gi
          requests:
            cpu: "2"
            memory: 1Gi
        volumeMounts:
        - mountPath: /etc/mimir
          name: overrides
      volumes:
      - configMap:
          name: overrides
        name: overrides
---
apiVersion: apps/v1
kind: Deployment
metadata:
  name: ruler
  namespace: default
spec:
  minReadySeconds: 10
  replicas: 2
  revisionHistoryLimit: 10
  selector:
    matchLabels:
      name: ruler
  strategy:
    rollingUpdate:
      maxSurge: 50%
      maxUnavailable: 0
  template:
    metadata:
      labels:
        gossip_ring_member: "true"
        name: ruler
    spec:
      containers:
      - args:
        - -blocks-storage.bucket-store.metadata-cache.backend=memcached
        - -blocks-storage.bucket-store.metadata-cache.memcached.addresses=dnssrvnoa+memcached-metadata.default.svc.cluster.local.:11211
        - -blocks-storage.bucket-store.metadata-cache.memcached.max-async-concurrency=50
        - -blocks-storage.bucket-store.metadata-cache.memcached.max-item-size=1048576
        - -blocks-storage.bucket-store.sync-dir=/data/tsdb
        - -blocks-storage.bucket-store.sync-interval=15m
        - -blocks-storage.s3.bucket-name=blocks-bucket
        - -common.storage.backend=s3
        - -common.storage.s3.endpoint=s3.dualstack.eu-west-1.amazonaws.com
        - -distributor.health-check-ingesters=true
        - -ingester.ring.heartbeat-timeout=10m
        - -ingester.ring.prefix=
        - -ingester.ring.replication-factor=3
        - -ingester.ring.store=memberlist
        - -memberlist.bind-port=7946
        - -memberlist.join=dns+gossip-ring.default.svc.cluster.local.:7946
        - -querier.max-partial-query-length=768h
        - -ruler-storage.cache.backend=memcached
        - -ruler-storage.cache.memcached.addresses=dnssrvnoa+memcached-metadata.default.svc.cluster.local.:11211
        - -ruler-storage.cache.memcached.max-async-concurrency=50
        - -ruler-storage.cache.memcached.max-item-size=1048576
        - -ruler-storage.s3.bucket-name=rules-bucket
        - -ruler.alertmanager-url=http://alertmanager.default.svc.cluster.local./alertmanager
        - -ruler.max-rule-groups-per-tenant=70
        - -ruler.max-rules-per-rule-group=20
        - -ruler.ring.store=memberlist
        - -ruler.rule-path=/rules
        - -runtime-config.file=/etc/mimir/overrides.yaml
        - -server.grpc.keepalive.min-time-between-pings=10s
        - -server.grpc.keepalive.ping-without-stream-allowed=true
        - -server.http-listen-port=8080
        - -store-gateway.sharding-ring.prefix=
        - -store-gateway.sharding-ring.replication-factor=3
        - -store-gateway.sharding-ring.store=memberlist
        - -target=ruler
        - -usage-stats.installation-mode=jsonnet
<<<<<<< HEAD
        image: grafana/mimir:2.10.5
=======
        image: grafana/mimir:2.11.0
>>>>>>> c8939ea5
        imagePullPolicy: IfNotPresent
        name: ruler
        ports:
        - containerPort: 8080
          name: http-metrics
        - containerPort: 9095
          name: grpc
        readinessProbe:
          httpGet:
            path: /ready
            port: 8080
          initialDelaySeconds: 15
          timeoutSeconds: 1
        resources:
          limits:
            cpu: "16"
            memory: 16Gi
          requests:
            cpu: "1"
            memory: 6Gi
        volumeMounts:
        - mountPath: /etc/mimir
          name: overrides
      terminationGracePeriodSeconds: 600
      topologySpreadConstraints:
      - labelSelector:
          matchLabels:
            name: ruler
        maxSkew: 1
        topologyKey: kubernetes.io/hostname
        whenUnsatisfiable: ScheduleAnyway
      volumes:
      - configMap:
          name: overrides
        name: overrides
---
apiVersion: apps/v1
kind: StatefulSet
metadata:
  labels:
    name: alertmanager
  name: alertmanager
  namespace: default
spec:
  replicas: 3
  selector:
    matchLabels:
      name: alertmanager
  serviceName: alertmanager
  template:
    metadata:
      labels:
        gossip_ring_member: "true"
        name: alertmanager
    spec:
      containers:
      - args:
        - -alertmanager-storage.s3.bucket-name=alerts-bucket
        - -alertmanager.sharding-ring.replication-factor=3
        - -alertmanager.sharding-ring.store=memberlist
        - -alertmanager.storage.path=/data
        - -alertmanager.web.external-url=http://test/alertmanager
        - -common.storage.backend=s3
        - -common.storage.s3.endpoint=s3.dualstack.eu-west-1.amazonaws.com
        - -memberlist.bind-port=7946
        - -memberlist.join=dns+gossip-ring.default.svc.cluster.local.:7946
        - -runtime-config.file=/etc/mimir/overrides.yaml
        - -server.grpc.keepalive.min-time-between-pings=10s
        - -server.grpc.keepalive.ping-without-stream-allowed=true
        - -server.http-listen-port=8080
        - -target=alertmanager
        - -usage-stats.installation-mode=jsonnet
        env:
        - name: POD_IP
          valueFrom:
            fieldRef:
              fieldPath: status.podIP
<<<<<<< HEAD
        image: grafana/mimir:2.10.5
=======
        image: grafana/mimir:2.11.0
>>>>>>> c8939ea5
        imagePullPolicy: IfNotPresent
        name: alertmanager
        ports:
        - containerPort: 8080
          name: http-metrics
        - containerPort: 9095
          name: grpc
        - containerPort: 7946
          name: gossip-ring
        readinessProbe:
          httpGet:
            path: /ready
            port: 8080
          initialDelaySeconds: 15
          timeoutSeconds: 1
        resources:
          limits:
            memory: 15Gi
          requests:
            cpu: "2"
            memory: 10Gi
        volumeMounts:
        - mountPath: /data
          name: alertmanager-data
        - mountPath: /etc/mimir
          name: overrides
      securityContext:
        runAsUser: 0
      terminationGracePeriodSeconds: 900
      volumes:
      - configMap:
          name: overrides
        name: overrides
  updateStrategy:
    type: RollingUpdate
  volumeClaimTemplates:
  - apiVersion: v1
    kind: PersistentVolumeClaim
    metadata:
      name: alertmanager-data
    spec:
      accessModes:
      - ReadWriteOnce
      resources:
        requests:
          storage: 100Gi
---
apiVersion: apps/v1
kind: StatefulSet
metadata:
  labels:
    name: compactor
  name: compactor
  namespace: default
spec:
  podManagementPolicy: Parallel
  replicas: 1
  selector:
    matchLabels:
      name: compactor
  serviceName: compactor
  template:
    metadata:
      labels:
        gossip_ring_member: "true"
        name: compactor
    spec:
      containers:
      - args:
        - -blocks-storage.s3.bucket-name=blocks-bucket
        - -common.storage.backend=s3
        - -common.storage.s3.endpoint=s3.dualstack.eu-west-1.amazonaws.com
        - -compactor.block-ranges=2h,12h,24h
        - -compactor.blocks-retention-period=0
        - -compactor.cleanup-interval=15m
        - -compactor.compaction-concurrency=1
        - -compactor.compaction-interval=30m
        - -compactor.compactor-tenant-shard-size=1
        - -compactor.data-dir=/data
        - -compactor.deletion-delay=2h
        - -compactor.first-level-compaction-wait-period=25m
        - -compactor.max-closing-blocks-concurrency=2
        - -compactor.max-opening-blocks-concurrency=4
        - -compactor.ring.prefix=
        - -compactor.ring.store=memberlist
        - -compactor.ring.wait-stability-min-duration=1m
        - -compactor.split-and-merge-shards=0
        - -compactor.split-groups=1
        - -compactor.symbols-flushers-concurrency=4
        - -memberlist.bind-port=7946
        - -memberlist.join=dns+gossip-ring.default.svc.cluster.local.:7946
        - -runtime-config.file=/etc/mimir/overrides.yaml
        - -server.grpc.keepalive.min-time-between-pings=10s
        - -server.grpc.keepalive.ping-without-stream-allowed=true
        - -server.http-listen-port=8080
        - -target=compactor
        - -usage-stats.installation-mode=jsonnet
<<<<<<< HEAD
        image: grafana/mimir:2.10.5
=======
        image: grafana/mimir:2.11.0
>>>>>>> c8939ea5
        imagePullPolicy: IfNotPresent
        name: compactor
        ports:
        - containerPort: 8080
          name: http-metrics
        - containerPort: 9095
          name: grpc
        - containerPort: 7946
          name: gossip-ring
        readinessProbe:
          httpGet:
            path: /ready
            port: 8080
          initialDelaySeconds: 15
          timeoutSeconds: 1
        resources:
          limits:
            memory: 6Gi
          requests:
            cpu: 1
            memory: 6Gi
        volumeMounts:
        - mountPath: /data
          name: compactor-data
        - mountPath: /etc/mimir
          name: overrides
      securityContext:
        runAsUser: 0
      terminationGracePeriodSeconds: 900
      volumes:
      - configMap:
          name: overrides
        name: overrides
  updateStrategy:
    type: RollingUpdate
  volumeClaimTemplates:
  - apiVersion: v1
    kind: PersistentVolumeClaim
    metadata:
      name: compactor-data
    spec:
      accessModes:
      - ReadWriteOnce
      resources:
        requests:
          storage: 250Gi
      storageClassName: standard
---
apiVersion: apps/v1
kind: StatefulSet
metadata:
  labels:
    name: ingester
  name: ingester
  namespace: default
spec:
  podManagementPolicy: Parallel
  replicas: 3
  selector:
    matchLabels:
      name: ingester
  serviceName: ingester
  template:
    metadata:
      labels:
        gossip_ring_member: "true"
        name: ingester
    spec:
      affinity:
        podAntiAffinity:
          requiredDuringSchedulingIgnoredDuringExecution:
          - labelSelector:
              matchLabels:
                name: ingester
            topologyKey: kubernetes.io/hostname
      containers:
      - args:
        - -blocks-storage.s3.bucket-name=blocks-bucket
        - -blocks-storage.tsdb.block-ranges-period=2h
        - -blocks-storage.tsdb.dir=/data/tsdb
        - -blocks-storage.tsdb.head-compaction-interval=15m
        - -blocks-storage.tsdb.ship-interval=1m
        - -blocks-storage.tsdb.wal-replay-concurrency=3
        - -common.storage.backend=s3
        - -common.storage.s3.endpoint=s3.dualstack.eu-west-1.amazonaws.com
        - -distributor.health-check-ingesters=true
        - -ingester.max-global-metadata-per-metric=10
        - -ingester.max-global-metadata-per-user=30000
        - -ingester.max-global-series-per-user=150000
        - -ingester.ring.heartbeat-timeout=10m
        - -ingester.ring.num-tokens=512
        - -ingester.ring.prefix=
        - -ingester.ring.replication-factor=3
        - -ingester.ring.store=memberlist
        - -ingester.ring.tokens-file-path=/data/tokens
        - -ingester.ring.unregister-on-shutdown=true
        - -memberlist.bind-port=7946
        - -memberlist.join=dns+gossip-ring.default.svc.cluster.local.:7946
        - -runtime-config.file=/etc/mimir/overrides.yaml
        - -server.grpc-max-concurrent-streams=500
        - -server.grpc.keepalive.min-time-between-pings=10s
        - -server.grpc.keepalive.ping-without-stream-allowed=true
        - -server.http-listen-port=8080
        - -target=ingester
        - -usage-stats.installation-mode=jsonnet
<<<<<<< HEAD
        image: grafana/mimir:2.10.5
=======
        image: grafana/mimir:2.11.0
>>>>>>> c8939ea5
        imagePullPolicy: IfNotPresent
        name: ingester
        ports:
        - containerPort: 8080
          name: http-metrics
        - containerPort: 9095
          name: grpc
        - containerPort: 7946
          name: gossip-ring
        readinessProbe:
          httpGet:
            path: /ready
            port: 8080
          initialDelaySeconds: 15
          timeoutSeconds: 1
        resources:
          limits:
            memory: 25Gi
          requests:
            cpu: "4"
            memory: 15Gi
        volumeMounts:
        - mountPath: /data
          name: ingester-data
        - mountPath: /etc/mimir
          name: overrides
      securityContext:
        runAsUser: 0
      terminationGracePeriodSeconds: 1200
      volumes:
      - configMap:
          name: overrides
        name: overrides
  updateStrategy:
    type: RollingUpdate
  volumeClaimTemplates:
  - apiVersion: v1
    kind: PersistentVolumeClaim
    metadata:
      name: ingester-data
    spec:
      accessModes:
      - ReadWriteOnce
      resources:
        requests:
          storage: 100Gi
      storageClassName: fast
---
apiVersion: apps/v1
kind: StatefulSet
metadata:
  name: memcached
  namespace: default
spec:
  replicas: 3
  selector:
    matchLabels:
      name: memcached
  serviceName: memcached
  template:
    metadata:
      labels:
        name: memcached
    spec:
      affinity:
        podAntiAffinity:
          requiredDuringSchedulingIgnoredDuringExecution:
          - labelSelector:
              matchLabels:
                name: memcached
            topologyKey: kubernetes.io/hostname
      containers:
      - args:
        - -m 6144
        - -I 1m
        - -c 16384
        - -v
        - --extended=track_sizes
        image: memcached:1.6.22-alpine
        imagePullPolicy: IfNotPresent
        name: memcached
        ports:
        - containerPort: 11211
          name: client
        resources:
          limits:
            memory: 9Gi
          requests:
            cpu: 500m
            memory: 6552Mi
      - args:
        - --memcached.address=localhost:11211
        - --web.listen-address=0.0.0.0:9150
        image: prom/memcached-exporter:v0.14.1
        imagePullPolicy: IfNotPresent
        name: exporter
        ports:
        - containerPort: 9150
          name: http-metrics
  updateStrategy:
    type: RollingUpdate
---
apiVersion: apps/v1
kind: StatefulSet
metadata:
  name: memcached-frontend
  namespace: default
spec:
  replicas: 3
  selector:
    matchLabels:
      name: memcached-frontend
  serviceName: memcached-frontend
  template:
    metadata:
      labels:
        name: memcached-frontend
    spec:
      affinity:
        podAntiAffinity:
          requiredDuringSchedulingIgnoredDuringExecution:
          - labelSelector:
              matchLabels:
                name: memcached-frontend
            topologyKey: kubernetes.io/hostname
      containers:
      - args:
        - -m 1024
        - -I 5m
        - -c 16384
        - -v
        - --extended=track_sizes
        image: memcached:1.6.22-alpine
        imagePullPolicy: IfNotPresent
        name: memcached
        ports:
        - containerPort: 11211
          name: client
        resources:
          limits:
            memory: 1536Mi
          requests:
            cpu: 500m
            memory: 1176Mi
      - args:
        - --memcached.address=localhost:11211
        - --web.listen-address=0.0.0.0:9150
        image: prom/memcached-exporter:v0.14.1
        imagePullPolicy: IfNotPresent
        name: exporter
        ports:
        - containerPort: 9150
          name: http-metrics
  updateStrategy:
    type: RollingUpdate
---
apiVersion: apps/v1
kind: StatefulSet
metadata:
  name: memcached-index-queries
  namespace: default
spec:
  replicas: 3
  selector:
    matchLabels:
      name: memcached-index-queries
  serviceName: memcached-index-queries
  template:
    metadata:
      labels:
        name: memcached-index-queries
    spec:
      affinity:
        podAntiAffinity:
          requiredDuringSchedulingIgnoredDuringExecution:
          - labelSelector:
              matchLabels:
                name: memcached-index-queries
            topologyKey: kubernetes.io/hostname
      containers:
      - args:
        - -m 1024
        - -I 5m
        - -c 16384
        - -v
        - --extended=track_sizes
        image: memcached:1.6.22-alpine
        imagePullPolicy: IfNotPresent
        name: memcached
        ports:
        - containerPort: 11211
          name: client
        resources:
          limits:
            memory: 1536Mi
          requests:
            cpu: 500m
            memory: 1176Mi
      - args:
        - --memcached.address=localhost:11211
        - --web.listen-address=0.0.0.0:9150
        image: prom/memcached-exporter:v0.14.1
        imagePullPolicy: IfNotPresent
        name: exporter
        ports:
        - containerPort: 9150
          name: http-metrics
  updateStrategy:
    type: RollingUpdate
---
apiVersion: apps/v1
kind: StatefulSet
metadata:
  name: memcached-metadata
  namespace: default
spec:
  replicas: 1
  selector:
    matchLabels:
      name: memcached-metadata
  serviceName: memcached-metadata
  template:
    metadata:
      labels:
        name: memcached-metadata
    spec:
      affinity:
        podAntiAffinity:
          requiredDuringSchedulingIgnoredDuringExecution:
          - labelSelector:
              matchLabels:
                name: memcached-metadata
            topologyKey: kubernetes.io/hostname
      containers:
      - args:
        - -m 512
        - -I 1m
        - -c 16384
        - -v
        - --extended=track_sizes
        image: memcached:1.6.22-alpine
        imagePullPolicy: IfNotPresent
        name: memcached
        ports:
        - containerPort: 11211
          name: client
        resources:
          limits:
            memory: 768Mi
          requests:
            cpu: 500m
            memory: 638Mi
      - args:
        - --memcached.address=localhost:11211
        - --web.listen-address=0.0.0.0:9150
        image: prom/memcached-exporter:v0.14.1
        imagePullPolicy: IfNotPresent
        name: exporter
        ports:
        - containerPort: 9150
          name: http-metrics
  updateStrategy:
    type: RollingUpdate
---
apiVersion: apps/v1
kind: StatefulSet
metadata:
  labels:
    name: store-gateway
  name: store-gateway
  namespace: default
spec:
  podManagementPolicy: Parallel
  replicas: 3
  selector:
    matchLabels:
      name: store-gateway
  serviceName: store-gateway
  template:
    metadata:
      labels:
        gossip_ring_member: "true"
        name: store-gateway
    spec:
      affinity:
        podAntiAffinity:
          requiredDuringSchedulingIgnoredDuringExecution:
          - labelSelector:
              matchLabels:
                name: store-gateway
            topologyKey: kubernetes.io/hostname
      containers:
      - args:
        - -blocks-storage.bucket-store.chunks-cache.backend=memcached
        - -blocks-storage.bucket-store.chunks-cache.memcached.addresses=dnssrvnoa+memcached.default.svc.cluster.local.:11211
        - -blocks-storage.bucket-store.chunks-cache.memcached.max-async-concurrency=50
        - -blocks-storage.bucket-store.chunks-cache.memcached.max-get-multi-concurrency=100
        - -blocks-storage.bucket-store.chunks-cache.memcached.max-idle-connections=150
        - -blocks-storage.bucket-store.chunks-cache.memcached.max-item-size=1048576
        - -blocks-storage.bucket-store.chunks-cache.memcached.timeout=450ms
        - -blocks-storage.bucket-store.index-cache.backend=memcached
        - -blocks-storage.bucket-store.index-cache.memcached.addresses=dnssrvnoa+memcached-index-queries.default.svc.cluster.local.:11211
        - -blocks-storage.bucket-store.index-cache.memcached.max-async-concurrency=50
        - -blocks-storage.bucket-store.index-cache.memcached.max-get-multi-concurrency=100
        - -blocks-storage.bucket-store.index-cache.memcached.max-idle-connections=150
        - -blocks-storage.bucket-store.index-cache.memcached.max-item-size=5242880
        - -blocks-storage.bucket-store.index-cache.memcached.timeout=450ms
        - -blocks-storage.bucket-store.index-header.lazy-loading-enabled=true
        - -blocks-storage.bucket-store.index-header.lazy-loading-idle-timeout=60m
        - -blocks-storage.bucket-store.metadata-cache.backend=memcached
        - -blocks-storage.bucket-store.metadata-cache.memcached.addresses=dnssrvnoa+memcached-metadata.default.svc.cluster.local.:11211
        - -blocks-storage.bucket-store.metadata-cache.memcached.max-async-concurrency=50
        - -blocks-storage.bucket-store.metadata-cache.memcached.max-get-multi-concurrency=100
        - -blocks-storage.bucket-store.metadata-cache.memcached.max-idle-connections=150
        - -blocks-storage.bucket-store.metadata-cache.memcached.max-item-size=1048576
        - -blocks-storage.bucket-store.sync-dir=/data/tsdb
        - -blocks-storage.bucket-store.sync-interval=15m
        - -blocks-storage.s3.bucket-name=blocks-bucket
        - -common.storage.backend=s3
        - -common.storage.s3.endpoint=s3.dualstack.eu-west-1.amazonaws.com
        - -memberlist.bind-port=7946
        - -memberlist.join=dns+gossip-ring.default.svc.cluster.local.:7946
        - -runtime-config.file=/etc/mimir/overrides.yaml
        - -server.grpc.keepalive.min-time-between-pings=10s
        - -server.grpc.keepalive.ping-without-stream-allowed=true
        - -server.http-listen-port=8080
        - -store-gateway.sharding-ring.prefix=
        - -store-gateway.sharding-ring.replication-factor=3
        - -store-gateway.sharding-ring.store=memberlist
        - -store-gateway.sharding-ring.tokens-file-path=/data/tokens
        - -store-gateway.sharding-ring.unregister-on-shutdown=false
        - -store-gateway.sharding-ring.wait-stability-min-duration=1m
        - -target=store-gateway
        - -usage-stats.installation-mode=jsonnet
        env:
        - name: GOMAXPROCS
          value: "5"
        - name: GOMEMLIMIT
          value: "12884901888"
<<<<<<< HEAD
        image: grafana/mimir:2.10.5
=======
        image: grafana/mimir:2.11.0
>>>>>>> c8939ea5
        imagePullPolicy: IfNotPresent
        name: store-gateway
        ports:
        - containerPort: 8080
          name: http-metrics
        - containerPort: 9095
          name: grpc
        - containerPort: 7946
          name: gossip-ring
        readinessProbe:
          httpGet:
            path: /ready
            port: 8080
          initialDelaySeconds: 15
          timeoutSeconds: 1
        resources:
          limits:
            memory: 18Gi
          requests:
            cpu: "1"
            memory: 12Gi
        volumeMounts:
        - mountPath: /data
          name: store-gateway-data
        - mountPath: /etc/mimir
          name: overrides
      securityContext:
        runAsUser: 0
      terminationGracePeriodSeconds: 120
      volumes:
      - configMap:
          name: overrides
        name: overrides
  updateStrategy:
    type: RollingUpdate
  volumeClaimTemplates:
  - apiVersion: v1
    kind: PersistentVolumeClaim
    metadata:
      name: store-gateway-data
    spec:
      accessModes:
      - ReadWriteOnce
      resources:
        requests:
          storage: 50Gi
      storageClassName: standard
---
apiVersion: etcd.database.coreos.com/v1beta2
kind: EtcdCluster
metadata:
  annotations:
    etcd.database.coreos.com/scope: clusterwide
  name: etcd
  namespace: default
spec:
  pod:
    affinity:
      podAntiAffinity:
        requiredDuringSchedulingIgnoredDuringExecution:
        - labelSelector:
            matchLabels:
              etcd_cluster: etcd
          topologyKey: kubernetes.io/hostname
    annotations:
      prometheus.io/port: "2379"
      prometheus.io/scrape: "true"
    etcdEnv:
    - name: ETCD_AUTO_COMPACTION_RETENTION
      value: 1h
    labels:
      name: etcd
    resources:
      limits:
        memory: 512Mi
      requests:
        cpu: 500m
        memory: 512Mi
  size: 3
  version: 3.3.13<|MERGE_RESOLUTION|>--- conflicted
+++ resolved
@@ -529,11 +529,7 @@
         env:
         - name: GOMAXPROCS
           value: "8"
-<<<<<<< HEAD
-        image: grafana/mimir:2.10.5
-=======
         image: grafana/mimir:2.11.0
->>>>>>> c8939ea5
         imagePullPolicy: IfNotPresent
         name: distributor
         ports:
@@ -628,13 +624,8 @@
         - name: GOMAXPROCS
           value: "5"
         - name: JAEGER_REPORTER_MAX_QUEUE_SIZE
-<<<<<<< HEAD
           value: "5000"
-        image: grafana/mimir:2.10.5
-=======
-          value: "1024"
         image: grafana/mimir:2.11.0
->>>>>>> c8939ea5
         imagePullPolicy: IfNotPresent
         name: querier
         ports:
@@ -709,11 +700,7 @@
         - -server.http-listen-port=8080
         - -target=query-frontend
         - -usage-stats.installation-mode=jsonnet
-<<<<<<< HEAD
-        image: grafana/mimir:2.10.5
-=======
         image: grafana/mimir:2.11.0
->>>>>>> c8939ea5
         imagePullPolicy: IfNotPresent
         name: query-frontend
         ports:
@@ -784,11 +771,7 @@
         - -server.http-listen-port=8080
         - -target=query-scheduler
         - -usage-stats.installation-mode=jsonnet
-<<<<<<< HEAD
-        image: grafana/mimir:2.10.5
-=======
         image: grafana/mimir:2.11.0
->>>>>>> c8939ea5
         imagePullPolicy: IfNotPresent
         name: query-scheduler
         ports:
@@ -876,11 +859,7 @@
         - -store-gateway.sharding-ring.store=memberlist
         - -target=ruler
         - -usage-stats.installation-mode=jsonnet
-<<<<<<< HEAD
-        image: grafana/mimir:2.10.5
-=======
         image: grafana/mimir:2.11.0
->>>>>>> c8939ea5
         imagePullPolicy: IfNotPresent
         name: ruler
         ports:
@@ -958,11 +937,7 @@
           valueFrom:
             fieldRef:
               fieldPath: status.podIP
-<<<<<<< HEAD
-        image: grafana/mimir:2.10.5
-=======
         image: grafana/mimir:2.11.0
->>>>>>> c8939ea5
         imagePullPolicy: IfNotPresent
         name: alertmanager
         ports:
@@ -1060,11 +1035,7 @@
         - -server.http-listen-port=8080
         - -target=compactor
         - -usage-stats.installation-mode=jsonnet
-<<<<<<< HEAD
-        image: grafana/mimir:2.10.5
-=======
         image: grafana/mimir:2.11.0
->>>>>>> c8939ea5
         imagePullPolicy: IfNotPresent
         name: compactor
         ports:
@@ -1170,11 +1141,7 @@
         - -server.http-listen-port=8080
         - -target=ingester
         - -usage-stats.installation-mode=jsonnet
-<<<<<<< HEAD
-        image: grafana/mimir:2.10.5
-=======
         image: grafana/mimir:2.11.0
->>>>>>> c8939ea5
         imagePullPolicy: IfNotPresent
         name: ingester
         ports:
@@ -1514,11 +1481,7 @@
           value: "5"
         - name: GOMEMLIMIT
           value: "12884901888"
-<<<<<<< HEAD
-        image: grafana/mimir:2.10.5
-=======
         image: grafana/mimir:2.11.0
->>>>>>> c8939ea5
         imagePullPolicy: IfNotPresent
         name: store-gateway
         ports:
