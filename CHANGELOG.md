--- conflicted
+++ resolved
@@ -1,6 +1,5 @@
 # Changelog
 
-<<<<<<< HEAD
 ## main / unreleased
 
 ### Grafana Mimir
@@ -99,13 +98,12 @@
 * [CHANGE] tsdb-index: Rename tool to tsdb-series. #6317
 * [FEATURE] tsdb-labels: Add tool to print label names and values of a TSDB block. #6317
 * [ENHANCEMENT] trafficdump: Trafficdump can now parse OTEL requests. Entire request is dumped to output, there's no filtering of fields or matching of series done. #6108
-=======
+
 ## 2.10.3
 
 ### Grafana Mimir
 
 * [BUGFIX] Update grpc-go library to 1.57.2-dev that includes a fix for a bug introduced in 1.57.1. #6419
->>>>>>> eb097eae
 
 ## 2.10.2
 
